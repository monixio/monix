--- conflicted
+++ resolved
@@ -135,14 +135,6 @@
 
 <a href="https://www.patreon.com/bePatron?u=6102596"><img label="Become a Patron!" src="https://c5.patreon.com/external/logo/become_a_patron_button@2x.png" height="40" /></a>
 
-<<<<<<< HEAD
-## License
-
-All code in this repository is licensed under the Apache License,
-Version 2.0.  See [LICENCE.txt](./LICENSE.txt).
-
-=======
->>>>>>> 080a2f8d
 ## Adopters
 
 Here's a (non-exhaustive) list of companies that use Monix in production. Don't see yours? 
@@ -158,13 +150,9 @@
 - [Hypefactors](https://www.hypefactors.com)
 - [Iterators](https://www.iteratorshq.com)
 - [Sony Electronics](https://www.sony.com)
-<<<<<<< HEAD
-- [Zalando](https://www.zalando.com)
-=======
 - [Zalando](https://www.zalando.com)
 
 ## License
 
 All code in this repository is licensed under the Apache License,
-Version 2.0.  See [LICENCE.txt](./LICENSE.txt).
->>>>>>> 080a2f8d
+Version 2.0.  See [LICENCE.txt](./LICENSE.txt).