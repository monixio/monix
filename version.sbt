--- conflicted
+++ resolved
@@ -1,5 +1 @@
-<<<<<<< HEAD
-version in ThisBuild := "2.0.6-SNAPSHOT"
-=======
-version in ThisBuild := "2.0.6"
->>>>>>> fa0acc78
+version in ThisBuild := "2.1.0-SNAPSHOT"