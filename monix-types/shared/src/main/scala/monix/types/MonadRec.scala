/*
 * Copyright (c) 2014-2016 by its authors. Some rights reserved.
 * See the project homepage at: https://monix.io
 *
 * Licensed under the Apache License, Version 2.0 (the "License");
 * you may not use this file except in compliance with the License.
 * You may obtain a copy of the License at
 *
 *     http://www.apache.org/licenses/LICENSE-2.0
 *
 * Unless required by applicable law or agreed to in writing, software
 * distributed under the License is distributed on an "AS IS" BASIS,
 * WITHOUT WARRANTIES OR CONDITIONS OF ANY KIND, either express or implied.
 * See the License for the specific language governing permissions and
 * limitations under the License.
 */

package monix.types

import monix.types.utils._

/** This type-class represents monads with a tail-recursive
  * `flatMap` implementation.
  *
  * Based on Phil Freeman's
  * [[http://functorial.com/stack-safety-for-free/index.pdf Stack Safety for Free]].
  *
  * To implement `MonadRec`:
  *
  *  - inherit from [[MonadRec.Type]] in derived type-classes
  *  - inherit from [[MonadRec.Instance]] when implementing instances
  *
  * The purpose of this type-class is to support the data-types in the
  * Monix library and it is considered a shim for a lawful type-class
  * to be supplied by libraries such as Cats or Scalaz or equivalent.
  *
  * CREDITS: The type-class encoding has been inspired by the Scado
  * project and [[https://github.com/scalaz/scalaz/ Scalaz 8]] and
  * the type has been extracted from [[http://typelevel.org/cats/ Cats]].
  */
trait MonadRec[F[_]] extends Serializable with Monad.Type[F] {
  self: MonadRec.Instance[F] =>

  /** Keeps calling `f` until a `scala.util.Right[B]` is returned. */
<<<<<<< HEAD
  def tailRecM[A, B](a: A)(f: A => F[Either[A, B]]): F[B] =
    flatMap(f(a)) {
      case Right(b) => pure(b)
      case Left(nextA) => tailRecM(nextA)(f)
    }
=======
  def tailRecM[A, B](a: A)(f: A => F[Either[A, B]]): F[B]
>>>>>>> 0c4601a3
}

object MonadRec {
  @inline def apply[F[_]](implicit F: MonadRec[F]): MonadRec[F] = F

  /** The `MonadRec.Type` should be inherited in type-classes that
    * are derived from [[MonadRec]].
    */
  trait Type[F[_]] extends Monad.Type[F] {
    implicit def monadRec: MonadRec[F]
  }

  /** The `MonadRec.Instance` provides the means to combine
    * [[MonadRec]] instances with other type-classes.
    *
    * To be inherited by `MonadRec` instances.
    */
  trait Instance[F[_]] extends MonadRec[F] with Type[F] with Monad.Instance[F] {
    override final def monadRec: MonadRec[F] = this
  }

  /** Laws for [[MonadRec]]. */
  trait Laws[F[_]] extends Monad.Laws[F] with Type[F] {
    private def F = functor
    private def R = monadRec
    private def M = monad
<<<<<<< HEAD
=======
    private def A = applicative
>>>>>>> 0c4601a3

    def tailRecMConsistentFlatMap[A](count: Int, a: A, f: A => F[A]): IsEquiv[F[A]] = {
      def bounce(n: Int) = R.tailRecM[(A, Int), A]((a, n)) { case (a0, i) =>
        if (i > 0) F.map(f(a0))(a1 => Left((a1, i-1)))
        else F.map(f(a0))(Right(_))
      }

      val smallN = (count % 2) + 2 // a number 1 to 3
      bounce(smallN) <-> M.flatMap(bounce(smallN - 1))(f)
    }
<<<<<<< HEAD
  }
=======

    def tailRecMStackSafety(n: Int): IsEquiv[F[Int]] = {
      val res = R.tailRecM(0)(i => A.pure[Either[Int,Int]](if (i < n) Left(i + 1) else Right(i)))
      res <-> A.pure(n)
    }
  }

  /** A reusable implementation for [[MonadRec.tailRecM]] that relies on
    * [[Monad.flatMap]].
    *
    * NOTE: this is UNSAFE to use in case `flatMap` is not
    * tail-recursive.
    */
  final def defaultTailRecM[F[_], A, B](a: A)(f: A => F[Either[A, B]])
    (implicit F: Monad[F]): F[B] =
    F.flatMap(f(a)) {
      case Right(b) =>
        F.applicative.pure(b)
      case Left(nextA) =>
        defaultTailRecM(nextA)(f)
    }
>>>>>>> 0c4601a3
}<|MERGE_RESOLUTION|>--- conflicted
+++ resolved
@@ -42,15 +42,7 @@
   self: MonadRec.Instance[F] =>
 
   /** Keeps calling `f` until a `scala.util.Right[B]` is returned. */
-<<<<<<< HEAD
-  def tailRecM[A, B](a: A)(f: A => F[Either[A, B]]): F[B] =
-    flatMap(f(a)) {
-      case Right(b) => pure(b)
-      case Left(nextA) => tailRecM(nextA)(f)
-    }
-=======
   def tailRecM[A, B](a: A)(f: A => F[Either[A, B]]): F[B]
->>>>>>> 0c4601a3
 }
 
 object MonadRec {
@@ -77,10 +69,7 @@
     private def F = functor
     private def R = monadRec
     private def M = monad
-<<<<<<< HEAD
-=======
     private def A = applicative
->>>>>>> 0c4601a3
 
     def tailRecMConsistentFlatMap[A](count: Int, a: A, f: A => F[A]): IsEquiv[F[A]] = {
       def bounce(n: Int) = R.tailRecM[(A, Int), A]((a, n)) { case (a0, i) =>
@@ -91,9 +80,6 @@
       val smallN = (count % 2) + 2 // a number 1 to 3
       bounce(smallN) <-> M.flatMap(bounce(smallN - 1))(f)
     }
-<<<<<<< HEAD
-  }
-=======
 
     def tailRecMStackSafety(n: Int): IsEquiv[F[Int]] = {
       val res = R.tailRecM(0)(i => A.pure[Either[Int,Int]](if (i < n) Left(i + 1) else Right(i)))
@@ -115,5 +101,4 @@
       case Left(nextA) =>
         defaultTailRecM(nextA)(f)
     }
->>>>>>> 0c4601a3
 }