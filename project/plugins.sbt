addSbtPlugin("org.scala-js"         % "sbt-scalajs"     % "0.6.25")
addSbtPlugin("com.jsuereth"         % "sbt-pgp"         % "1.1.2")
<<<<<<< HEAD
addSbtPlugin("com.eed3si9n"         % "sbt-unidoc"      % "0.4.2")
addSbtPlugin("pl.project13.scala"   % "sbt-jmh"         % "0.3.2")
=======
addSbtPlugin("com.eed3si9n"         % "sbt-unidoc"      % "0.4.1")
addSbtPlugin("pl.project13.scala"   % "sbt-jmh"         % "0.3.4")
>>>>>>> 3b9c9d07
addSbtPlugin("org.scoverage"        % "sbt-scoverage"   % "1.5.1")
addSbtPlugin("com.typesafe"         % "sbt-mima-plugin" % "0.3.0")
addSbtPlugin("com.typesafe.sbt"     % "sbt-git"         % "1.0.0")
addSbtPlugin("org.xerial.sbt"       % "sbt-sonatype"    % "2.3")
addSbtPlugin("de.heikoseeberger"    % "sbt-header"      % "5.0.0")
addSbtPlugin("com.geirsson"         % "sbt-scalafmt"    % "1.6.0-RC4")
addSbtPlugin("com.github.tkawachi"  % "sbt-doctest"     % "0.9.3")<|MERGE_RESOLUTION|>--- conflicted
+++ resolved
@@ -1,12 +1,8 @@
 addSbtPlugin("org.scala-js"         % "sbt-scalajs"     % "0.6.25")
 addSbtPlugin("com.jsuereth"         % "sbt-pgp"         % "1.1.2")
-<<<<<<< HEAD
 addSbtPlugin("com.eed3si9n"         % "sbt-unidoc"      % "0.4.2")
-addSbtPlugin("pl.project13.scala"   % "sbt-jmh"         % "0.3.2")
-=======
 addSbtPlugin("com.eed3si9n"         % "sbt-unidoc"      % "0.4.1")
 addSbtPlugin("pl.project13.scala"   % "sbt-jmh"         % "0.3.4")
->>>>>>> 3b9c9d07
 addSbtPlugin("org.scoverage"        % "sbt-scoverage"   % "1.5.1")
 addSbtPlugin("com.typesafe"         % "sbt-mima-plugin" % "0.3.0")
 addSbtPlugin("com.typesafe.sbt"     % "sbt-git"         % "1.0.0")
