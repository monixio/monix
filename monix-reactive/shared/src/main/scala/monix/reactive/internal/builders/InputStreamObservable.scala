--- conflicted
+++ resolved
@@ -97,12 +97,7 @@
     var streamErrors = true
 
     try {
-<<<<<<< HEAD
-      // Using Scala's BlockContext, since this is potentially a blocking call
-      val length = blocking(fillBuffer(in, buffer))
-=======
-      val length = in.read(buffer)
->>>>>>> d77a8255
+      val length = fillBuffer(in, buffer)
       // From this point on, whatever happens is a protocol violation
       streamErrors = false
 
