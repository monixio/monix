import sbt.Keys.version
import sbt.Def
import scala.collection.immutable.SortedSet
import MonixBuildUtils._


val benchmarkProjects = List(
  "benchmarksPrev",
  "benchmarksNext"
).map(_ + "/compile").mkString(" ;")

val jvmTests = List(
  "reactiveTests",
  "tracingTests"
).map(_ + "/test").mkString(" ;")

addCommandAlias("ci-all",      ";ci-jvm ;ci-js ;ci-meta")
addCommandAlias("ci-js",       ";clean ;coreJS/Test/compile ;coreJS/test ;coreJS/package")
addCommandAlias("ci-jvm",      ";clean ;coreJVM/Test/compile ;coreJVM/test ;coreJVM/package ;tracingTests/test")
addCommandAlias("ci-meta",     ";mimaReportBinaryIssues ;unidoc")
addCommandAlias("ci-release",  ";+publishSigned ;sonatypeBundleRelease")

// ------------------------------------------------------------------------------------------------
// Dependencies - Versions

<<<<<<< HEAD
val cats_Version = "2.5.0"
val catsEffect_Version = "2.4.1"
=======
val cats_Version = "2.6.0"
val catsEffect_Version = "2.5.0"
>>>>>>> 651e7da7
val fs2_Version = "2.4.4"
val jcTools_Version = "3.3.0"
val reactiveStreams_Version = "1.0.3"
val minitest_Version = "2.9.5"
val implicitBox_Version = "0.3.3"
val kindProjector_Version = "0.11.3"
val betterMonadicFor_Version = "0.3.1"
val silencer_Version = "1.7.1"
val scalaCompat_Version = "2.4.3"

// The Monix version with which we must keep binary compatibility.
// https://github.com/typesafehub/migration-manager/wiki/Sbt-plugin
val monixSeries = "3.3.0"

// ------------------------------------------------------------------------------------------------
// Dependencies - Libraries

lazy val scalaReflectLib = Def.setting {
  scalaOrganization.value % "scala-reflect" % scalaVersion.value
}

lazy val scalaCompilerLib = Def.setting {
  scalaOrganization.value % "scala-compiler" % scalaVersion.value
}

/** [[https://typelevel.org/cats/typeclasses/lawtesting.html]] */
lazy val catsLawsLib =
  Def.setting { "org.typelevel" %%% "cats-laws" % cats_Version }

/** [[https://typelevel.org/cats-effect/]] */
lazy val catsEffectLib =
  Def.setting { "org.typelevel" %%% "cats-effect" % catsEffect_Version }

/** [[https://typelevel.org/cats-effect/]] */
lazy val catsEffectLawsLib =
  Def.setting { "org.typelevel" %%% "cats-effect-laws" % catsEffect_Version }

/** [[https://github.com/monix/implicitbox]] */
lazy val implicitBoxLib =
  Def.setting { "io.monix" %%% "implicitbox" % implicitBox_Version }

/** [[https://github.com/JCTools/JCTools]] */
lazy val jcToolsLib =
  "org.jctools" % "jctools-core" % jcTools_Version

/** [[https://github.com/reactive-streams/reactive-streams-jvm]] */
lazy val reactiveStreamsLib =
  "org.reactivestreams" % "reactive-streams" % reactiveStreams_Version
lazy val reactiveStreamsTCKLib =
  "org.reactivestreams" % "reactive-streams-tck" % reactiveStreams_Version

/** [[https://github.com/typelevel/kind-projector]]  */
lazy val kindProjectorCompilerPlugin =
  "org.typelevel" % "kind-projector" % kindProjector_Version cross CrossVersion.full

/** [[https://github.com/monix/minitest/]] */
lazy val minitestLib =
  Def.setting { "io.monix" %%% "minitest-laws" % minitest_Version }

/** [[https://github.com/scala/scala-collection-compat]] */
lazy val scalaCollectionCompatLib =
  Def.setting { ("org.scala-lang.modules" %%% "scala-collection-compat" % scalaCompat_Version) }

/** [[https://github.com/oleg-py/better-monadic-for]] */
lazy val betterMonadicForCompilerPlugin =
  "com.olegpy" %% "better-monadic-for" % betterMonadicFor_Version

/** [[https://github.com/ghik/silencer]] */
lazy val silencerCompilerPlugin =
  "com.github.ghik" % "silencer-plugin" % silencer_Version cross CrossVersion.full

lazy val macroDependencies =
  libraryDependencies ++= (if (isDotty.value) Seq() else Seq(
    scalaReflectLib.value % Provided,
    scalaCompilerLib.value % Provided
))

lazy val testDependencies = Seq(
  testFrameworks := Seq(new TestFramework("minitest.runner.Framework")),
  libraryDependencies ++= Seq(
    minitestLib.value % Test,
    catsLawsLib.value % Test,
    catsEffectLawsLib.value % Test,
  )
)

// ------------------------------------------------------------------------------------------------
// Shared settings

/** For building correct links to source in documentation. */
lazy val gitHubTreeTagOrHash =
  settingKey[String]("Identifies GitHub's version tag or commit sha")

val crossScalaVersionsFromBuildYaml =
  settingKey[SortedSet[MonixScalaVersion]](
    "Scala versions set in .github/workflows/build.yml as scala_version_XXX"
  )

Global / crossScalaVersionsFromBuildYaml := {
  val manifest = (ThisBuild / baseDirectory).value / ".github" / "workflows" / "build.yml"
  scalaVersionsFromBuildYaml(manifest)
}

lazy val publishStableMonixVersion =
  settingKey[Boolean]("If it should publish stable versions to Sonatype staging repository, instead of a snapshot")

publishStableMonixVersion in Global := {
  sys.env.get("PUBLISH_STABLE_VERSION")
    .exists(v => v == "true" || v == "1" || v == "yes")
}

lazy val pgpSettings = {
  val withHex = sys.env.get("PGP_KEY_HEX").filter(_.nonEmpty) match {
    case None => Seq.empty
    case Some(v) => Seq(usePgpKeyHex(v))
  }
  withHex ++ Seq(
    pgpPassphrase := sys.env.get("PGP_PASSPHRASE").filter(_.nonEmpty).map(_.toArray)
  )
}

lazy val isDotty = 
  Def.setting {
    scalaPartV.value match {
      case Some((3, _)) => true
      case _ => false
    }
  }

lazy val sharedSettings = pgpSettings ++ Seq(
  organization := "io.monix",
  // Value extracted from .github/workflows/build.yml
  scalaVersion := crossScalaVersionsFromBuildYaml.value.head.value,
  // Value extracted from .github/workflows/build.yml
  crossScalaVersions := crossScalaVersionsFromBuildYaml.value.toIndexedSeq.map(_.value),

  gitHubTreeTagOrHash := {
    val ver = s"v${version.value}"
    if (isSnapshot.value)
      git.gitHeadCommit.value.getOrElse(ver)
    else
      ver
  },

  /*
  // Enable this to debug warnings...
  Compile / scalacOptions ++= {
    CrossVersion.partialVersion(scalaVersion.value) match {
      case Some((2, 13)) => Seq("-Wconf:any:warning-verbose")
      case _ => Seq.empty
    }
  },
  */

  // Disabled from the sbt-tpolecat set
  Compile / scalacOptions --= Seq(
    "-Wunused:privates",
    "-Ywarn-unused:privates",
    "-Wunused:implicits",
    "-Ywarn-unused:implicits",
    "-Wunused:imports",
    "-Ywarn-unused:imports",
    "-Wunused:explicits",
    "-Ywarn-unused:params",
    "-Wunused:params",
    "-Xlint:infer-any"
  ),

  // Turning off fatal warnings for doc generation
  Compile / doc / scalacOptions ~= filterConsoleScalacOptions,
  // Silence everything in auto-generated files
  scalacOptions ++= {
    if (isDotty.value)
      Seq.empty
    else
      Seq("-P:silencer:pathFilters=.*[/]src_managed[/].*")
  },

  scalacOptions --= {
    if (isDotty.value)
      Seq("-Xfatal-warnings")
    else
      Seq()
  },

  // Syntax improvements, linting, etc.
  libraryDependencies ++= {
    if (isDotty.value)
      Seq()
    else
      Seq(
        compilerPlugin(kindProjectorCompilerPlugin),
        compilerPlugin(betterMonadicForCompilerPlugin),
        compilerPlugin(silencerCompilerPlugin)
      )
  },

  libraryDependencies ++= Seq(
    scalaCollectionCompatLib.value % "provided;optional",
  ),
  // ScalaDoc settings
  autoAPIMappings := true,
  scalacOptions ++= Seq(
    // Note, this is used by the doc-source-url feature to determine the
    // relative path of a given source file. If it's not a prefix of a the
    // absolute path of the source file, the absolute path of that file
    // will be put into the FILE_SOURCE variable, which is
    // definitely not what we want.
    "-sourcepath", file(".").getAbsolutePath.replaceAll("[.]$", "")
  ),

  Test / logBuffered := false,

  // https://github.com/sbt/sbt/issues/2654
  incOptions := incOptions.value.withLogRecompileOnMacro(false),

  // Series/4.x is unpublished.
  // Delete this after the first release ...
  dynverVTagPrefix in ThisBuild := false,

  // -- Settings meant for deployment on oss.sonatype.org
  ThisBuild / publishTo := sonatypePublishToBundle.value,
  ThisBuild / isSnapshot := {
    !isVersionStable.value || !publishStableMonixVersion.value
  },
  ThisBuild / dynverSonatypeSnapshots := !(isVersionStable.value && publishStableMonixVersion.value),
  ThisBuild / sonatypeProfileName := organization.value,
  sonatypeSessionName := s"[sbt-sonatype] ${name.value}-${version.value}",

  // Only on the Series 4.x branch
  dynverVTagPrefix in ThisBuild := false,

  publishMavenStyle := true,
  Test / publishArtifact := false,
  pomIncludeRepository := { _ => false }, // removes optional dependencies

  licenses := Seq("APL2" -> url("http://www.apache.org/licenses/LICENSE-2.0.txt")),
  homepage := Some(url("https://monix.io")),
  headerLicense := Some(HeaderLicense.Custom(
    """|Copyright (c) 2014-2021 by The Monix Project Developers.
       |See the project homepage at: https://monix.io
       |
       |Licensed under the Apache License, Version 2.0 (the "License");
       |you may not use this file except in compliance with the License.
       |You may obtain a copy of the License at
       |
       |    http://www.apache.org/licenses/LICENSE-2.0
       |
       |Unless required by applicable law or agreed to in writing, software
       |distributed under the License is distributed on an "AS IS" BASIS,
       |WITHOUT WARRANTIES OR CONDITIONS OF ANY KIND, either express or implied.
       |See the License for the specific language governing permissions and
       |limitations under the License."""
    .stripMargin)),

  scmInfo := Some(
    ScmInfo(
      url("https://github.com/monix/monix"),
      "scm:git@github.com:monix/monix.git"
    )),

  developers := List(
    Developer(
      id="alexelcu",
      name="Alexandru Nedelcu",
      email="noreply@alexn.org",
      url=url("https://alexn.org")
    ))
)

lazy val sharedSourcesSettings = Seq(
  Compile / unmanagedSourceDirectories += {
    baseDirectory.value.getParentFile / "shared" / "src" / "main" / "scala"
  },
  Test / unmanagedSourceDirectories += {
    baseDirectory.value.getParentFile / "shared" / "src" / "test" / "scala"
  }
)

def scalaPartV = Def setting (CrossVersion partialVersion scalaVersion.value)
lazy val crossVersionSourcesSettings: Seq[Setting[_]] =
  Seq(Compile, Test).map { sc =>
<<<<<<< HEAD
    (unmanagedSourceDirectories in sc) ++= {
      (unmanagedSourceDirectories in sc).value.flatMap { dir =>
        List(
          scalaPartV.value match {
            case Some((2, n)) if n >= 13 => new File(dir.getPath + "_2.13+")
            case _                       => new File(dir.getPath + "_2.13-")
          }
        )
=======
    (sc / unmanagedSourceDirectories) ++= {
      (sc / unmanagedSourceDirectories).value.flatMap { dir =>
        scalaPartV.value match {
          case Some((2, 12)) => Seq(new File(dir.getPath + "_2.13-"), new File(dir.getPath + "_3.0-"))
          case Some((3, _))  => Seq(new File(dir.getPath + "_3.0"))
          case _             => Seq(new File(dir.getPath + "_2.13+"), new File(dir.getPath + "_3.0-"))
        }
>>>>>>> 651e7da7
      }
    }
  }

lazy val doNotPublishArtifactSettings = Seq(
  publishArtifact := false,
  Compile / packageDoc / publishArtifact := false,
  Compile / packageDoc / publishArtifact := false,
  Compile / packageDoc / publishArtifact := false
)

lazy val assemblyShadeSettings = Seq(
  assembly / assemblyOption :=  (assembly / assemblyOption).value.copy(
    includeScala = false,
    includeBin = false
  ),
  // for some weird reason the "assembly" task runs tests by default
  assembly / test := {},
  // prevent cyclic task dependencies, see https://github.com/sbt/sbt-assembly/issues/365
  // otherwise, there's a cyclic dependency between packageBin and assembly
  assembly / fullClasspath := (Runtime / managedClasspath).value,
  // in dependent projects, use assembled and shaded jar
  exportJars := true,
  // do not include scala dependency in pom
  autoScalaLibrary := false,
  // prevent original dependency to be added to pom as runtime dep
  makePomConfiguration := makePomConfiguration.value.withConfigurations(Vector.empty),
  // package by running assembly
  Compile / packageBin := ReproducibleBuildsPlugin.postProcessJar((Compile / assembly).value),
)

lazy val unidocSettings = Seq(
  ScalaUnidoc / unidoc / unidocProjectFilter :=
    inProjects(executionJVM, catnapJVM, evalJVM, tailJVM, reactiveJVM),

  // Exclude monix.*.internal from ScalaDoc
  ScalaUnidoc / unidoc / sources ~= (_ filterNot { file =>
    // Exclude all internal Java files from documentation
    file.getCanonicalPath matches "^.*monix.+?internal.*?\\.java$"
  }),

  ScalaUnidoc / unidoc / scalacOptions +=
    "-Xfatal-warnings",
  ScalaUnidoc / unidoc / scalacOptions --=
    Seq("-Ywarn-unused-import", "-Ywarn-unused:imports"),
  ScalaUnidoc / unidoc / scalacOptions ++=
    Opts.doc.title(s"Monix"),
  ScalaUnidoc / unidoc / scalacOptions ++=
    Opts.doc.sourceUrl(s"https://github.com/monix/monix/tree/${gitHubTreeTagOrHash.value}€{FILE_PATH}.scala"),
  ScalaUnidoc / unidoc / scalacOptions ++=
    Seq("-doc-root-content", file("rootdoc.txt").getAbsolutePath),
  ScalaUnidoc / unidoc / scalacOptions ++=
    Opts.doc.version(s"${version.value}")
)

lazy val sharedJSSettings = Seq(
  coverageExcludedFiles := ".*",
  // Use globally accessible (rather than local) source paths in JS source maps
  scalacOptions ++= {
    if (isDotty.value)
      Seq()
    else {
      val l = (LocalRootProject / baseDirectory).value.toURI.toString
      val g = s"https://raw.githubusercontent.com/monix/monix/${gitHubTreeTagOrHash.value}/"
      Seq(s"-P:scalajs:mapSourceURI:$l->$g")
    }
  }
)

def mimaSettings(projectName: String) = Seq(
  mimaPreviousArtifacts := Set("io.monix" %% projectName % monixSeries),
  mimaBinaryIssueFilters ++= MimaFilters.changesFor_3_0_1,
  mimaBinaryIssueFilters ++= MimaFilters.changesFor_3_2_0,
  mimaBinaryIssueFilters ++= MimaFilters.changesFor_3_3_0,
  mimaBinaryIssueFilters ++= MimaFilters.changesFor_3_4_0
)

lazy val doctestTestSettings = Seq(
  doctestTestFramework := DoctestTestFramework.Minitest,
  doctestIgnoreRegex := Some(s".*TaskApp.scala|.*reactive.internal.(builders|operators|rstreams).*"),
  doctestOnlyCodeBlocksMode := true
)

// ------------------------------------------------------------------------------------------------
// Configuration profiles

def baseSettingsAndPlugins(publishArtifacts: Boolean): Project ⇒ Project =
  pr => {
    val withCoverage = sys.env.getOrElse("SBT_PROFILE", "") match {
      case "coverage" => pr
      case _ => pr.disablePlugins(scoverage.ScoverageSbtPlugin)
    }
    withCoverage
      .enablePlugins(AutomateHeaderPlugin)
      .settings(sharedSettings)
      .settings(if (publishArtifacts) Seq.empty else doNotPublishArtifactSettings)
      .settings(filterOutMultipleDependenciesFromGeneratedPomXml(
        "groupId" -> "org.scoverage".r :: Nil,
        "groupId" -> "org.typelevel".r :: "artifactId" -> "simulacrum".r :: Nil,
      ))
  }

def monixSubModule(
  projectName: String,
  publishArtifacts: Boolean,
): Project => Project = pr => {
  pr.configure(baseSettingsAndPlugins(publishArtifacts = publishArtifacts))
    .enablePlugins(ReproducibleBuildsPlugin)
    .settings(sharedSourcesSettings)
    .settings(crossVersionSourcesSettings)
    .settings(name := projectName)
}

def jvmModule(
  projectName: String,
  withMimaChecks: Boolean,
  withDocTests: Boolean,
  publishArtifacts: Boolean,
): Project => Project =
  pr => {
    pr.configure(monixSubModule(projectName, publishArtifacts = publishArtifacts))
      .settings(testDependencies)
      .settings(if (withDocTests) doctestTestSettings else Seq.empty)
      .settings(if (withMimaChecks) mimaSettings(projectName) else Seq.empty)
  }

def jsProfile(projectName: String, publishArtifacts: Boolean): Project => Project =
  pr => {
    pr.configure(monixSubModule(projectName, publishArtifacts = publishArtifacts))
      .enablePlugins(ScalaJSPlugin)
      .settings(testDependencies)
      .settings(sharedJSSettings)
  }

def crossModule(
  projectName: String,
  withMimaChecks: Boolean = true,
  withDocTests: Boolean = true,
  publishArtifacts: Boolean = true,
  crossSettings: Seq[sbt.Def.SettingsDefinition] = Nil): MonixCrossModule = {

  MonixCrossModule(
    jvm = jvmModule(
      projectName = projectName,
      withMimaChecks = withMimaChecks,
      withDocTests = withDocTests,
      publishArtifacts = publishArtifacts
    ).andThen(_.settings(crossSettings:_*)),
    js = jsProfile(
      projectName = projectName,
      publishArtifacts = publishArtifacts
    ).andThen(_.settings(crossSettings:_*))
  )
}

// ------------------------------------------------------------------------------------------------
// Projects

lazy val monix = project.in(file("."))
  .configure(baseSettingsAndPlugins(publishArtifacts = false))
  .enablePlugins(ScalaUnidocPlugin)
  .aggregate(coreJVM, coreJS)
  .settings(unidocSettings)
  .settings(
    Global / onChangedBuildSource := ReloadOnSourceChanges,
    Global / excludeLintKeys ++= Set(
      Compile / gitHubTreeTagOrHash,
      Compile / coverageExcludedFiles,
    ),
    // https://github.com/lightbend/mima/pull/289
    ThisBuild / mimaFailOnNoPrevious := false
  )

// --------------------------------------------
// monix (root)

lazy val coreProfile =
  crossModule(
    projectName = "monix",
    withMimaChecks = false,
    withDocTests = false,
    crossSettings = Seq(
      description := "Root project for Monix, a library for asynchronous programming in Scala. See: https://monix.io"
    ))

lazy val coreJVM = project.in(file("monix/jvm"))
  .configure(coreProfile.jvm)
  .dependsOn(executionJVM, catnapJVM, evalJVM, tailJVM, reactiveJVM, javaJVM)
  .aggregate(executionShadedJCTools, executionJVM, catnapJVM, evalJVM, tailJVM, reactiveJVM, javaJVM)

lazy val coreJS = project.in(file("monix/js"))
  .configure(coreProfile.js)
  .dependsOn(executionJS, catnapJS, evalJS, tailJS, reactiveJS)
  .aggregate(executionJS, catnapJS, evalJS, tailJS, reactiveJS)

// --------------------------------------------
// monix-internal-jctools (shaded lib)

lazy val executionShadedJCTools = project.in(file("monix-execution/shaded/jctools"))
  .configure(jvmModule(
    projectName = "monix-internal-jctools",
    withMimaChecks = false,
    withDocTests = false,
    publishArtifacts = true
  ))
  .settings(assemblyShadeSettings)
  .settings(
    description := "Monix Execution Shaded JCTools is a shaded version of JCTools library. See: https://github.com/JCTools/JCTools",
    libraryDependencies += jcToolsLib % "optional;provided",
    // https://github.com/sbt/sbt-assembly#shading
    assembly / assemblyShadeRules := Seq(
      ShadeRule.rename("org.jctools.**" -> "monix.execution.internal.jctools.@1")
        .inLibrary("org.jctools" % "jctools-core" % jcTools_Version % "optional;provided")
        .inAll
    )
  )

// --------------------------------------------
// monix-execution

lazy val executionProfile =
  crossModule(
    projectName = "monix-execution",
    withDocTests = false,
    crossSettings = Seq(
      description := "Sub-module of Monix, exposing low-level primitives for dealing with async execution. See: https://monix.io",
      libraryDependencies += implicitBoxLib.value
    ))

lazy val executionJVM = project.in(file("monix-execution/jvm"))
  .configure(executionProfile.jvm)
  .settings(macroDependencies)
  .dependsOn(executionShadedJCTools)
  .settings(libraryDependencies += reactiveStreamsLib)

lazy val executionJS = project.in(file("monix-execution/js"))
  .configure(executionProfile.js)
  .settings(macroDependencies)

// --------------------------------------------
// monix-catnap

lazy val catnapProfile =
  crossModule(
    projectName = "monix-catnap",
    crossSettings = Seq(
      description := "Sub-module of Monix, exposing pure abstractions built on top of the Cats-Effect type classes. See: https://monix.io",
      libraryDependencies += catsEffectLib.value
    ))

lazy val catnapJVM = project.in(file("monix-catnap/jvm"))
  .configure(catnapProfile.jvm)
  .dependsOn(executionJVM % "compile->compile; test->test")

lazy val catnapJS = project.in(file("monix-catnap/js"))
  .configure(catnapProfile.js)
  .dependsOn(executionJS % "compile->compile; test->test")

// --------------------------------------------
// monix-catnap

lazy val evalProfile =
  crossModule(
    projectName = "monix-eval",
    crossSettings = Seq(
      description := "Sub-module of Monix, exposing Task and Coeval, for suspending side-effects. See: https://monix.io"
    ))

lazy val evalJVM = project.in(file("monix-eval/jvm"))
  .configure(evalProfile.jvm)
  .dependsOn(executionJVM % "compile->compile; test->test")
  .dependsOn(catnapJVM)

lazy val evalJS = project.in(file("monix-eval/js"))
  .configure(evalProfile.js)
  .dependsOn(executionJS % "compile->compile; test->test")
  .dependsOn(catnapJS)

// --------------------------------------------
// monix-tail

lazy val tailProfile =
  crossModule(
    projectName = "monix-tail",
    crossSettings = Seq(
      description := "Sub-module of Monix, exposing Iterant for purely functional pull based streaming. See: https://monix.io"
    ))

lazy val tailJVM = project.in(file("monix-tail/jvm"))
  .configure(tailProfile.jvm)
  .dependsOn(evalJVM % "test->test")
  .dependsOn(catnapJVM)

lazy val tailJS = project.in(file("monix-tail/js"))
  .configure(tailProfile.js)
  .dependsOn(evalJS % "test->test")
  .dependsOn(catnapJS)

// --------------------------------------------
// monix-reactive

lazy val reactiveProfile =
  crossModule(
    projectName = "monix-reactive",
    crossSettings = Seq(
      description := "Sub-module of Monix, exposing the Observable pattern for modeling of reactive streams. See: https://monix.io"
    ))

lazy val reactiveJVM = project.in(file("monix-reactive/jvm"))
  .configure(reactiveProfile.jvm)
  .dependsOn(executionJVM, evalJVM % "compile->compile; test->test")

lazy val reactiveJS = project.in(file("monix-reactive/js"))
  .configure(reactiveProfile.js)
  .dependsOn(executionJS, evalJS % "compile->compile; test->test")

// --------------------------------------------
// monix-java

lazy val javaJVM = project.in(file("monix-java"))
  .configure(jvmModule(
    projectName = "monix-java",
    withMimaChecks = true,
    withDocTests = true,
    publishArtifacts = true
  ))
  .dependsOn(executionJVM % "provided->compile; test->test")
  .dependsOn(evalJVM % "provided->compile; test->test")

// --------------------------------------------
// monix-reactive-tests (not published)

lazy val reactiveTests = project.in(file("reactiveTests"))
  .configure(monixSubModule(
    "monix-reactive-tests",
    publishArtifacts = false
  ))
  .dependsOn(reactiveJVM, tailJVM)
  .settings(
    libraryDependencies ++= Seq(
      reactiveStreamsTCKLib % Test
    ))

// --------------------------------------------
// monix-tracing-tests (not published)

lazy val FullTracingTest = config("fulltracing").extend(Test)

lazy val tracingTests = project.in(file("tracingTests"))
  .configure(monixSubModule(
    "monix-tracing-tests",
    publishArtifacts = false
  ))
  .dependsOn(evalJVM % "compile->compile; test->test")
  .configs(FullTracingTest)
  .settings(testFrameworks := Seq(new TestFramework("minitest.runner.Framework")))
  .settings(inConfig(FullTracingTest)(Defaults.testSettings): _*)
  .settings(
    FullTracingTest / unmanagedSourceDirectories += {
      baseDirectory.value.getParentFile / "src" / "fulltracing" / "scala"
    },
    Test / test := (Test / test).dependsOn(FullTracingTest / test).value,
    Test / fork := true,
    FullTracingTest / fork := true,
    Test / javaOptions ++= Seq(
      "-Dmonix.eval.tracing=true",
      "-Dmonix.eval.stackTracingMode=cached"
    ),
    FullTracingTest / javaOptions ++= Seq(
      "-Dmonix.eval.tracing=true",
      "-Dmonix.eval.stackTracingMode=full"
    )
  )

// --------------------------------------------
// monix-benchmarks-{prev,next} (not published)

lazy val benchmarksScalaVersions = 
  Def.setting {
    crossScalaVersionsFromBuildYaml.value
      .toIndexedSeq
      .filter(v => !v.value.startsWith("3."))
      .map(_.value)
  }

lazy val benchmarksPrev = project.in(file("benchmarks/vprev"))
  .enablePlugins(JmhPlugin)
  .configure(monixSubModule(
    "monix-benchmarks-prev",
    publishArtifacts = false
  ))
  .settings(
    // Disable Scala 3 (Dotty)
    scalaVersion := benchmarksScalaVersions.value.head,
    crossScalaVersions := benchmarksScalaVersions.value,
    libraryDependencies ++= Seq(
      "io.monix" %% "monix" % "3.3.0",
      "dev.zio" %% "zio-streams" % "1.0.0",
      "co.fs2" %% "fs2-core" % fs2_Version,
      "com.typesafe.akka" %% "akka-stream" % "2.6.9"
    )
  )

lazy val benchmarksNext = project.in(file("benchmarks/vnext"))
  .enablePlugins(JmhPlugin)
  .configure(monixSubModule(
    projectName = "monix-benchmarks-next",
    publishArtifacts = false
  ))
  .dependsOn(reactiveJVM, tailJVM)
  .settings(
    // Disable Scala 3 (Dotty)
    scalaVersion := benchmarksScalaVersions.value.head,
    crossScalaVersions := benchmarksScalaVersions.value,
    libraryDependencies ++= Seq(
      "dev.zio" %% "zio-streams" % "1.0.0",
      "co.fs2" %% "fs2-core" % fs2_Version,
      "com.typesafe.akka" %% "akka-stream" % "2.6.9"
    )
  )<|MERGE_RESOLUTION|>--- conflicted
+++ resolved
@@ -23,13 +23,8 @@
 // ------------------------------------------------------------------------------------------------
 // Dependencies - Versions
 
-<<<<<<< HEAD
-val cats_Version = "2.5.0"
-val catsEffect_Version = "2.4.1"
-=======
 val cats_Version = "2.6.0"
 val catsEffect_Version = "2.5.0"
->>>>>>> 651e7da7
 val fs2_Version = "2.4.4"
 val jcTools_Version = "3.3.0"
 val reactiveStreams_Version = "1.0.3"
@@ -151,7 +146,7 @@
   )
 }
 
-lazy val isDotty = 
+lazy val isDotty =
   Def.setting {
     scalaPartV.value match {
       case Some((3, _)) => true
@@ -312,16 +307,6 @@
 def scalaPartV = Def setting (CrossVersion partialVersion scalaVersion.value)
 lazy val crossVersionSourcesSettings: Seq[Setting[_]] =
   Seq(Compile, Test).map { sc =>
-<<<<<<< HEAD
-    (unmanagedSourceDirectories in sc) ++= {
-      (unmanagedSourceDirectories in sc).value.flatMap { dir =>
-        List(
-          scalaPartV.value match {
-            case Some((2, n)) if n >= 13 => new File(dir.getPath + "_2.13+")
-            case _                       => new File(dir.getPath + "_2.13-")
-          }
-        )
-=======
     (sc / unmanagedSourceDirectories) ++= {
       (sc / unmanagedSourceDirectories).value.flatMap { dir =>
         scalaPartV.value match {
@@ -329,7 +314,6 @@
           case Some((3, _))  => Seq(new File(dir.getPath + "_3.0"))
           case _             => Seq(new File(dir.getPath + "_2.13+"), new File(dir.getPath + "_3.0-"))
         }
->>>>>>> 651e7da7
       }
     }
   }
@@ -707,7 +691,7 @@
 // --------------------------------------------
 // monix-benchmarks-{prev,next} (not published)
 
-lazy val benchmarksScalaVersions = 
+lazy val benchmarksScalaVersions =
   Def.setting {
     crossScalaVersionsFromBuildYaml.value
       .toIndexedSeq
