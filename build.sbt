--- conflicted
+++ resolved
@@ -27,26 +27,17 @@
 addCommandAlias("ci-jvm-all",  s";ci-jvm-mima ;unidoc; scalafmtCheck; test:scalafmtCheck; scalafmtSbtCheck")
 addCommandAlias("release",     ";project monix ;+clean ;+package ;+publishSigned")
 
-<<<<<<< HEAD
 val catsVersion = "2.0.0-M4"
 val catsEffectVersion = "2.0.0-M4"
-=======
-val catsVersion = "1.6.1"
-val catsEffectVersion = "1.4.0"
->>>>>>> 28da9ce6
 val catsEffectLawsVersion = catsEffectVersion
 val jcToolsVersion = "2.1.2"
 val reactiveStreamsVersion = "1.0.2"
-val minitestVersion = "2.3.2"
+val minitestVersion = "2.5.0"
 
 def scalaTestVersion(scalaVersion: String) = CrossVersion.partialVersion(scalaVersion) match {
   case Some((2, v)) if v >= 13 => "3.0.6-SNAP5"
   case _                       => "3.0.4"
 }
-<<<<<<< HEAD
-val minitestVersion = "2.5.0"
-=======
->>>>>>> 28da9ce6
 
 // The Monix version with which we must keep binary compatibility.
 // https://github.com/typesafehub/migration-manager/wiki/Sbt-plugin
@@ -362,18 +353,12 @@
 // https://github.com/lightbend/mima/pull/289
 mimaFailOnNoPrevious in ThisBuild := false
 
-<<<<<<< HEAD
-def profile: Project => Project = pr => cmdlineProfile match {
-  case _ =>
-    pr.enablePlugins(AutomateHeaderPlugin)
-=======
 def profile: Project ⇒ Project = pr => {
   val withCoverage = cmdlineProfile match {
     case "coverage" => pr
     case _ => pr.disablePlugins(scoverage.ScoverageSbtPlugin)
   }
   withCoverage.enablePlugins(AutomateHeaderPlugin)
->>>>>>> 28da9ce6
 }
 
 lazy val doctestTestSettings = Seq(
