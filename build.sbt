--- conflicted
+++ resolved
@@ -32,12 +32,8 @@
 val catsEffectLawsVersion = catsEffectVersion
 val jcToolsVersion = "2.1.2"
 val reactiveStreamsVersion = "1.0.3"
-<<<<<<< HEAD
-val minitestVersion = "2.6.0"
+val minitestVersion = "2.7.0"
 val scalaTestVersion = "3.0.8"
-=======
-val minitestVersion = "2.7.0"
->>>>>>> 7d0a5b2e
 val implicitBoxVersion = "0.1.0"
 
 // The Monix version with which we must keep binary compatibility.
