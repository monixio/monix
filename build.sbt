import com.typesafe.sbt.GitVersioning
import sbt.Keys.version
// For getting Scoverage out of the generated POM
import scala.xml.Elem
import scala.xml.transform.{RewriteRule, RuleTransformer}

val allProjects = List(
  "execution",
  "catnap",
  "eval",
  "tail",
  "reactive",
  "java"
)

val benchmarkProjects = List(
  "benchmarksPrev",
  "benchmarksNext"
).map(_ + "/compile")

addCommandAlias("ci",          ";ci-jvm ;ci-js")
addCommandAlias("ci-all",      ";ci-jvm ;ci-js ;mimaReportBinaryIssues ;unidoc")
addCommandAlias("ci-js",       s";clean ;coreJS/test:compile ;${(allProjects.filter(_ != "java").map(_ + "JS/test") ++ benchmarkProjects).mkString(" ;")}")
addCommandAlias("ci-jvm",      s";clean ;coreJVM/test:compile ;${(allProjects.map(_ + "JVM/test") ++ benchmarkProjects).mkString(" ;")}")
addCommandAlias("ci-jvm-mima", s";ci-jvm ;mimaReportBinaryIssues")
addCommandAlias("ci-jvm-all",  s";ci-jvm-mima ;unidoc")
addCommandAlias("release",     ";project monix ;+clean ;+package ;+publishSigned")

val catsVersion = "2.0.0"
<<<<<<< HEAD
val catsEffectVersion = "2.0.0"
val catsEffectLawsVersion = catsEffectVersion
val jcToolsVersion = "3.0.0"
=======
lazy val catsEffectVersion = settingKey[String]("cats-effect version")
ThisBuild/catsEffectVersion := {
  CrossVersion.partialVersion(scalaVersion.value) match {
    case Some((2, 11)) => "2.0.0"
    case _ => "2.1.2"
  }
}

val jcToolsVersion = "2.1.2"
>>>>>>> a4f1bff2
val reactiveStreamsVersion = "1.0.3"
val minitestVersion = "2.7.0"
val scalaTestVersion = "3.0.8"
val implicitBoxVersion = "0.1.0"

// The Monix version with which we must keep binary compatibility.
// https://github.com/typesafehub/migration-manager/wiki/Sbt-plugin
val monixSeries = "3.0.0"

lazy val doNotPublishArtifact = Seq(
  publishArtifact := false,
  publishArtifact in (Compile, packageDoc) := false,
  publishArtifact in (Compile, packageSrc) := false,
  publishArtifact in (Compile, packageBin) := false
)

lazy val warnUnusedImport = Seq(
  scalacOptions ++= {
    CrossVersion.partialVersion(scalaVersion.value) match {
      case Some((2, 11)) =>
        Seq("-Ywarn-unused-import")
      case _ =>
        Seq("-Ywarn-unused:imports")
    }
  },
  scalacOptions in (Compile, console) --= Seq("-Ywarn-unused-import", "-Ywarn-unused:imports"),
  scalacOptions in Test --= Seq("-Ywarn-unused-import", "-Ywarn-unused:imports")
)

lazy val sharedSettings = warnUnusedImport ++ Seq(
  organization := "io.monix",
  scalaVersion := "2.13.1",
  crossScalaVersions := Seq("2.11.12", "2.12.10", "2.13.1"),

  scalacOptions ++= Seq(
    // warnings
    "-unchecked", // able additional warnings where generated code depends on assumptions
    "-deprecation", // emit warning for usages of deprecated APIs
    "-feature", // emit warning usages of features that should be imported explicitly
    // Features enabled by default
    "-language:higherKinds",
    "-language:implicitConversions",
    "-language:experimental.macros",
  ),

  scalacOptions ++= (CrossVersion.partialVersion(scalaVersion.value) match {
    case Some((2, v)) if v <= 12 =>
      Seq(
        // possibly deprecated options
        "-Ywarn-inaccessible",
        // absolutely necessary for Iterant
        "-Ypartial-unification",
      )
    case _ =>
      Seq(
        "-Ymacro-annotations",
      )
  }),

  // Linter
  scalacOptions ++= Seq(
    // Turns all warnings into errors ;-)
    "-Xfatal-warnings",
    // Enables linter options
    "-Xlint:adapted-args", // warn if an argument list is modified to match the receiver
    "-Xlint:nullary-unit", // warn when nullary methods return Unit
    "-Xlint:nullary-override", // warn when non-nullary `def f()' overrides nullary `def f'
    "-Xlint:infer-any", // warn when a type argument is inferred to be `Any`
    "-Xlint:missing-interpolator", // a string literal appears to be missing an interpolator id
    "-Xlint:doc-detached", // a ScalaDoc comment appears to be detached from its element
    "-Xlint:private-shadow", // a private field (or class parameter) shadows a superclass field
    "-Xlint:type-parameter-shadow", // a local type parameter shadows a type already in scope
    "-Xlint:poly-implicit-overload", // parameterized overloaded implicit methods are not visible as view bounds
    "-Xlint:option-implicit", // Option.apply used implicit view
    "-Xlint:delayedinit-select", // Selecting member of DelayedInit
    "-Xlint:package-object-classes", // Class or object defined in package object
  ),
  scalacOptions ++= (CrossVersion.partialVersion(scalaVersion.value) match {
    case Some((2, majorVersion)) if majorVersion <= 12 =>
      Seq(
        "-Xlint:inaccessible", // warn about inaccessible types in method signatures
        "-Xlint:by-name-right-associative", // By-name parameter of right associative operator
        "-Xlint:unsound-match" // Pattern match may not be typesafe
      )
    case _ =>
      Seq.empty
  }),

  // Turning off fatal warnings for ScalaDoc, otherwise we can't release.
  scalacOptions in (Compile, doc) ~= (_ filterNot (_ == "-Xfatal-warnings")),

  // For working with partially-applied types
  addCompilerPlugin("org.typelevel" % "kind-projector" % "0.11.0" cross CrossVersion.full),

  // ScalaDoc settings
  autoAPIMappings := true,
  scalacOptions in ThisBuild ++= Seq(
    // Note, this is used by the doc-source-url feature to determine the
    // relative path of a given source file. If it's not a prefix of a the
    // absolute path of the source file, the absolute path of that file
    // will be put into the FILE_SOURCE variable, which is
    // definitely not what we want.
    "-sourcepath", file(".").getAbsolutePath.replaceAll("[.]$", "")
  ),

  parallelExecution in Test := false,
  parallelExecution in IntegrationTest := false,
  parallelExecution in ThisBuild := false,
  testForkedParallel in Test := false,
  testForkedParallel in IntegrationTest := false,
  testForkedParallel in ThisBuild := false,
  concurrentRestrictions in Global += Tags.limit(Tags.Test, 1),

  logBuffered in Test := false,
  logBuffered in IntegrationTest := false,

  resolvers ++= Seq(
    "Typesafe Releases" at "https://repo.typesafe.com/typesafe/releases",
    Resolver.sonatypeRepo("releases")
  ),

  // https://github.com/sbt/sbt/issues/2654
  incOptions := incOptions.value.withLogRecompileOnMacro(false),

  // -- Settings meant for deployment on oss.sonatype.org
  sonatypeProfileName := organization.value,

  credentials += Credentials(
    "Sonatype Nexus Repository Manager",
    "oss.sonatype.org",
    sys.env.getOrElse("SONATYPE_USER", ""),
    sys.env.getOrElse("SONATYPE_PASS", "")
  ),

  publishMavenStyle := true,
  publishTo := Some(
    if (isSnapshot.value)
      Opts.resolver.sonatypeSnapshots
    else
      Opts.resolver.sonatypeStaging
  ),

  isSnapshot := version.value endsWith "SNAPSHOT",
  publishArtifact in Test := false,
  pomIncludeRepository := { _ => false }, // removes optional dependencies

  // For evicting Scoverage out of the generated POM
  // See: https://github.com/scoverage/sbt-scoverage/issues/153
  pomPostProcess := { (node: xml.Node) =>
    new RuleTransformer(new RewriteRule {
      override def transform(node: xml.Node): Seq[xml.Node] = node match {
        case e: Elem
          if e.label == "dependency" && e.child.exists(child => child.label == "groupId" && child.text == "org.scoverage") => Nil
        case _ => Seq(node)
      }
    }).transform(node).head
  },

  licenses := Seq("APL2" -> url("http://www.apache.org/licenses/LICENSE-2.0.txt")),
  homepage := Some(url("https://monix.io")),
  headerLicense := Some(HeaderLicense.Custom(
    """|Copyright (c) 2014-2020 by The Monix Project Developers.
       |See the project homepage at: https://monix.io
       |
       |Licensed under the Apache License, Version 2.0 (the "License");
       |you may not use this file except in compliance with the License.
       |You may obtain a copy of the License at
       |
       |    http://www.apache.org/licenses/LICENSE-2.0
       |
       |Unless required by applicable law or agreed to in writing, software
       |distributed under the License is distributed on an "AS IS" BASIS,
       |WITHOUT WARRANTIES OR CONDITIONS OF ANY KIND, either express or implied.
       |See the License for the specific language governing permissions and
       |limitations under the License."""
    .stripMargin)),

  scmInfo := Some(
    ScmInfo(
      url("https://github.com/monix/monix"),
      "scm:git@github.com:monix/monix.git"
    )),

  developers := List(
    Developer(
      id="alexelcu",
      name="Alexandru Nedelcu",
      email="noreply@alexn.org",
      url=url("https://alexn.org")
    ))
)

lazy val crossSettings = sharedSettings ++ Seq(
  unmanagedSourceDirectories in Compile += {
    baseDirectory.value.getParentFile / "shared" / "src" / "main" / "scala"
  },
  unmanagedSourceDirectories in Test += {
    baseDirectory.value.getParentFile / "shared" / "src" / "test" / "scala"
  }
)

def scalaPartV = Def setting (CrossVersion partialVersion scalaVersion.value)
lazy val crossVersionSharedSources: Seq[Setting[_]] =
  Seq(Compile, Test).map { sc =>
    (unmanagedSourceDirectories in sc) ++= {
      (unmanagedSourceDirectories in sc).value.flatMap { dir =>
        Seq(
          scalaPartV.value match {
            case Some((2, y)) if y == 11 => new File(dir.getPath + "_2.11")
            case Some((2, y)) if y == 12 => new File(dir.getPath + "_2.12")
            case Some((2, y)) if y >= 13 => new File(dir.getPath + "_2.13")
          },

          scalaPartV.value match {
            case Some((2, n)) if n >= 12 => new File(dir.getPath + "_2.12+")
            case _                       => new File(dir.getPath + "_2.12-")
          },

          scalaPartV.value match {
            case Some((2, n)) if n >= 13 => new File(dir.getPath + "_2.13+")
            case _                       => new File(dir.getPath + "_2.13-")
          },
        )
      }
    }
  }

lazy val requiredMacroDeps = Seq(
  libraryDependencies ++= Seq(
    scalaOrganization.value % "scala-reflect" % scalaVersion.value % Provided,
    scalaOrganization.value % "scala-compiler" % scalaVersion.value % Provided
  ))

lazy val unidocSettings = Seq(
  unidocProjectFilter in (ScalaUnidoc, unidoc) :=
    inProjects(executionJVM, catnapJVM, evalJVM, tailJVM, reactiveJVM),

  // Exclude monix.*.internal from ScalaDoc
  sources in (ScalaUnidoc, unidoc) ~= (_ filterNot { file =>
    // Exclude all internal Java files from documentation
    file.getCanonicalPath matches "^.*monix.+?internal.*?\\.java$"
  }),

  scalacOptions in (ScalaUnidoc, unidoc) +=
    "-Xfatal-warnings",
  scalacOptions in (ScalaUnidoc, unidoc) --=
    Seq("-Ywarn-unused-import", "-Ywarn-unused:imports"),
  scalacOptions in (ScalaUnidoc, unidoc) ++=
    Opts.doc.title(s"Monix"),
  scalacOptions in (ScalaUnidoc, unidoc) ++=
    Opts.doc.sourceUrl(s"https://github.com/monix/monix/tree/v${version.value}€{FILE_PATH}.scala"),
  scalacOptions in (ScalaUnidoc, unidoc) ++=
    Seq("-doc-root-content", file("rootdoc.txt").getAbsolutePath),
  scalacOptions in (ScalaUnidoc, unidoc) ++=
    Opts.doc.version(s"${version.value}")
)

lazy val testSettings = Seq(
  testFrameworks := Seq(new TestFramework("minitest.runner.Framework")),
  libraryDependencies ++= Seq(
    "io.monix" %%% "minitest-laws" % minitestVersion % Test,
    "org.typelevel" %%% "cats-laws" % catsVersion % Test,
    "org.typelevel" %%% "cats-effect-laws" % catsEffectVersion.value % Test
  )
)

lazy val javaExtensionsSettings = sharedSettings ++ testSettings ++ Seq(
  name := "monix-java"
)

lazy val scalaJSSettings = Seq(
  coverageExcludedFiles := ".*",
  // Use globally accessible (rather than local) source paths in JS source maps
  scalacOptions += {
    val tagOrHash =
      if (isSnapshot.value) git.gitHeadCommit.value.get
      else s"v${git.baseVersion.value}"
    val l = (baseDirectory in LocalRootProject).value.toURI.toString
    val g = s"https://raw.githubusercontent.com/monix/monix/$tagOrHash/"
    s"-P:scalajs:mapSourceURI:$l->$g"
  }
)

lazy val cmdlineProfile =
  sys.env.getOrElse("SBT_PROFILE", "")

def mimaSettings(projectName: String) = Seq(
  mimaPreviousArtifacts := Set("io.monix" %% projectName % monixSeries),
  mimaBinaryIssueFilters ++= MimaFilters.changesFor_3_0_1,
  mimaBinaryIssueFilters ++= MimaFilters.changesFor_3_2_0
)
// https://github.com/lightbend/mima/pull/289
mimaFailOnNoPrevious in ThisBuild := false

def profile: Project ⇒ Project = pr => {
  val withCoverage = cmdlineProfile match {
    case "coverage" => pr
    case _ => pr.disablePlugins(scoverage.ScoverageSbtPlugin)
  }
  withCoverage.enablePlugins(AutomateHeaderPlugin)
}

lazy val doctestTestSettings = Seq(
  doctestTestFramework := DoctestTestFramework.Minitest,
  doctestIgnoreRegex := Some(s".*TaskApp.scala|.*reactive.internal.(builders|operators|rstreams).*"),
  doctestOnlyCodeBlocksMode := true
)

lazy val monix = project.in(file("."))
  .enablePlugins(ScalaUnidocPlugin)
  .configure(profile)
  .aggregate(coreJVM, coreJS)
  .settings(sharedSettings)
  .settings(doNotPublishArtifact)
  .settings(unidocSettings)

lazy val coreJVM = project.in(file("monix/jvm"))
  .configure(profile)
  .dependsOn(executionJVM, catnapJVM, evalJVM, tailJVM, reactiveJVM, javaJVM)
  .aggregate(executionJVM, catnapJVM, evalJVM, tailJVM, reactiveJVM, javaJVM)
  .settings(crossSettings)
  .settings(name := "monix")

lazy val coreJS = project.in(file("monix/js"))
  .configure(profile)
  .enablePlugins(ScalaJSPlugin)
  .dependsOn(executionJS, catnapJS, evalJS, tailJS, reactiveJS)
  .aggregate(executionJS, catnapJS, evalJS, tailJS, reactiveJS)
  .settings(crossSettings)
  .settings(scalaJSSettings)
  .settings(name := "monix")

lazy val executionCommon = crossVersionSharedSources ++ Seq(
  name := "monix-execution",
  libraryDependencies += "io.monix" %%% "implicitbox" % implicitBoxVersion
)

lazy val executionJVM = project.in(file("monix-execution/jvm"))
  .configure(profile)
  .settings(crossSettings)
  .settings(testSettings)
  .settings(requiredMacroDeps)
  .settings(executionCommon)
  .settings(libraryDependencies += "org.jctools" % "jctools-core" % jcToolsVersion)
  .settings(libraryDependencies += "org.reactivestreams" % "reactive-streams" % reactiveStreamsVersion)
  .settings(mimaSettings("monix-execution"))

lazy val executionJS = project.in(file("monix-execution/js"))
  .enablePlugins(ScalaJSPlugin)
  .configure(profile)
  .settings(crossSettings)
  .settings(scalaJSSettings)
  .settings(testSettings)
  .settings(requiredMacroDeps)
  .settings(executionCommon)

lazy val catnapCommon =
  crossSettings ++ crossVersionSharedSources ++ testSettings ++ Seq(
    name := "monix-catnap",
    libraryDependencies += "org.typelevel" %%% "cats-effect" % catsEffectVersion.value
)

lazy val catnapJVM = project.in(file("monix-catnap/jvm"))
  .configure(profile)
  .dependsOn(executionJVM % "compile->compile; test->test")
  .settings(catnapCommon)
  .settings(mimaSettings("monix-catnap"))
  .settings(doctestTestSettings)

lazy val catnapJS = project.in(file("monix-catnap/js"))
  .enablePlugins(ScalaJSPlugin)
  .configure(profile)
  .dependsOn(executionJS % "compile->compile; test->test")
  .settings(scalaJSSettings)
  .settings(catnapCommon)

lazy val evalCommon =
  crossSettings ++ crossVersionSharedSources ++ testSettings ++
    Seq(
      name := "monix-eval"
    )

lazy val evalJVM = project.in(file("monix-eval/jvm"))
  .configure(profile)
  .dependsOn(executionJVM % "compile->compile; test->test")
  .dependsOn(catnapJVM)
  .settings(evalCommon)
  .settings(mimaSettings("monix-eval"))
  .settings(doctestTestSettings)

lazy val evalJS = project.in(file("monix-eval/js"))
  .enablePlugins(ScalaJSPlugin)
  .configure(profile)
  .dependsOn(executionJS % "compile->compile; test->test")
  .dependsOn(catnapJS)
  .settings(scalaJSSettings)
  .settings(evalCommon)

lazy val tailCommon =
  crossSettings ++ testSettings ++ Seq(
    name := "monix-tail"
  )

lazy val tailJVM = project.in(file("monix-tail/jvm"))
  .configure(profile)
  .dependsOn(evalJVM % "test->test")
  .dependsOn(catnapJVM)
  .settings(tailCommon)
  .settings(doctestTestSettings)
  .settings(mimaSettings("monix-tail"))

lazy val tailJS = project.in(file("monix-tail/js"))
  .enablePlugins(ScalaJSPlugin)
  .configure(profile)
  .dependsOn(evalJS % "test->test")
  .dependsOn(catnapJS)
  .settings(scalaJSSettings)
  .settings(tailCommon)

lazy val reactiveCommon =
  crossSettings ++ testSettings ++ Seq(
    name := "monix-reactive"
  )

lazy val reactiveJVM = project.in(file("monix-reactive/jvm"))
  .configure(profile)
  .dependsOn(executionJVM, evalJVM % "compile->compile; test->test")
  .settings(reactiveCommon)
  .settings(mimaSettings("monix-reactive"))
  .settings(doctestTestSettings)

lazy val reactiveJS = project.in(file("monix-reactive/js"))
  .enablePlugins(ScalaJSPlugin)
  .configure(profile)
  .dependsOn(executionJS, evalJS % "compile->compile; test->test")
  .settings(reactiveCommon)
  .settings(scalaJSSettings)

lazy val javaJVM = project.in(file("monix-java"))
  .configure(profile)
  .dependsOn(executionJVM % "provided->compile; test->test")
  .dependsOn(evalJVM % "provided->compile; test->test")
  .settings(javaExtensionsSettings)

lazy val reactiveTests = project.in(file("reactiveTests"))
  .configure(profile)
  .dependsOn(coreJVM)
  .settings(sharedSettings)
  .settings(doNotPublishArtifact)
  .settings(
    libraryDependencies ++= Seq(
      "org.reactivestreams" % "reactive-streams-tck" % reactiveStreamsVersion % Test,
      "org.scalatest" %% "scalatest" % scalaTestVersion % Test
    ))

lazy val benchmarksPrev = project.in(file("benchmarks/vprev"))
  .configure(profile)
  .enablePlugins(JmhPlugin)
  .settings(crossSettings)
  .settings(sharedSettings)
  .settings(doNotPublishArtifact)
  .settings(
    libraryDependencies ++= Seq(
      "io.monix" %% "monix" % "3.1.0",
      "dev.zio" %% "zio" % "1.0.0-RC17"
  ))

lazy val benchmarksNext = project.in(file("benchmarks/vnext"))
  .configure(profile)
  .dependsOn(coreJVM)
  .enablePlugins(JmhPlugin)
  .settings(crossSettings)
  .settings(sharedSettings)
  .settings(doNotPublishArtifact)
  .settings(
    libraryDependencies ++= Seq(
      "dev.zio" %% "zio" % "1.0.0-RC17"
    ))

//------------- For Release

enablePlugins(GitVersioning)

/* The BaseVersion setting represents the in-development (upcoming) version,
 * as an alternative to SNAPSHOTS.
 */
git.baseVersion := "3.2.0"

val ReleaseTag = """^v(\d+\.\d+(?:\.\d+(?:[-.]\w+)?)?)$""".r
git.gitTagToVersionNumber := {
  case ReleaseTag(v) => Some(v)
  case _ => None
}

git.formattedShaVersion := {
  val suffix = git.makeUncommittedSignifierSuffix(git.gitUncommittedChanges.value, git.uncommittedSignifier.value)

  git.gitHeadCommit.value map { _.substring(0, 7) } map { sha =>
    git.baseVersion.value + "-" + sha + suffix
  }
}
<|MERGE_RESOLUTION|>--- conflicted
+++ resolved
@@ -27,11 +27,6 @@
 addCommandAlias("release",     ";project monix ;+clean ;+package ;+publishSigned")
 
 val catsVersion = "2.0.0"
-<<<<<<< HEAD
-val catsEffectVersion = "2.0.0"
-val catsEffectLawsVersion = catsEffectVersion
-val jcToolsVersion = "3.0.0"
-=======
 lazy val catsEffectVersion = settingKey[String]("cats-effect version")
 ThisBuild/catsEffectVersion := {
   CrossVersion.partialVersion(scalaVersion.value) match {
@@ -41,7 +36,6 @@
 }
 
 val jcToolsVersion = "2.1.2"
->>>>>>> a4f1bff2
 val reactiveStreamsVersion = "1.0.3"
 val minitestVersion = "2.7.0"
 val scalaTestVersion = "3.0.8"
