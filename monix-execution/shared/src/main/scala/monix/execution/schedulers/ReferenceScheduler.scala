/*
 * Copyright (c) 2014-2019 by The Monix Project Developers.
 * See the project homepage at: https://monix.io
 *
 * Licensed under the Apache License, Version 2.0 (the "License");
 * you may not use this file except in compliance with the License.
 * You may obtain a copy of the License at
 *
 *     http://www.apache.org/licenses/LICENSE-2.0
 *
 * Unless required by applicable law or agreed to in writing, software
 * distributed under the License is distributed on an "AS IS" BASIS,
 * WITHOUT WARRANTIES OR CONDITIONS OF ANY KIND, either express or implied.
 * See the License for the specific language governing permissions and
 * limitations under the License.
 */

package monix.execution.schedulers

import monix.execution.cancelables.OrderedCancelable
import monix.execution.schedulers.ReferenceScheduler.WrappedScheduler
<<<<<<< HEAD
import monix.execution.{Cancelable, Features, Scheduler}

import scala.concurrent.duration.{MILLISECONDS, NANOSECONDS, TimeUnit}
=======
import monix.execution.{Cancelable, Scheduler, UncaughtExceptionReporter}
import scala.concurrent.duration.{MILLISECONDS, NANOSECONDS, TimeUnit}

import monix.execution.internal.InterceptableRunnable
>>>>>>> fa8d0ad7
// Prevents conflict with the deprecated symbol
import monix.execution.{ExecutionModel => ExecModel}

/** Helper for building a [[Scheduler]].
  *
  * You can inherit from this class and provided a correct
  * [[Scheduler.scheduleOnce(initialDelay* scheduleOnce]]
  * you'll get [[Scheduler.scheduleWithFixedDelay]] and
  * [[Scheduler.scheduleAtFixedRate]] for free.
  */
trait ReferenceScheduler extends Scheduler {
  override def clockRealTime(unit: TimeUnit): Long =
    unit.convert(System.currentTimeMillis(), MILLISECONDS)
  override def clockMonotonic(unit: TimeUnit): Long =
    unit.convert(System.nanoTime(), NANOSECONDS)

  override def scheduleWithFixedDelay(initialDelay: Long, delay: Long, unit: TimeUnit, r: Runnable): Cancelable = {
    val sub = OrderedCancelable()

    def loop(initialDelay: Long, delay: Long): Unit = {
      if (!sub.isCanceled)
        sub := scheduleOnce(initialDelay, unit, new Runnable {
          def run(): Unit = {
            r.run()
            loop(delay, delay)
          }
        })
    }

    loop(initialDelay, delay)
    sub
  }

  override def scheduleAtFixedRate(initialDelay: Long, period: Long, unit: TimeUnit, r: Runnable): Cancelable = {
    val sub = OrderedCancelable()

    def loop(initialDelayMs: Long, periodMs: Long): Unit = {
      // Measuring the duration of the task + possible scheduler lag
      val startedAtMillis = clockMonotonic(MILLISECONDS) + initialDelayMs

      if (!sub.isCanceled) {
        sub := scheduleOnce(
          initialDelayMs,
          MILLISECONDS,
          new Runnable {
            def run(): Unit = {
              r.run()

              val delay = {
                val durationMillis = clockMonotonic(MILLISECONDS) - startedAtMillis
                val d = periodMs - durationMillis
                if (d >= 0) d else 0
              }

              // Recursive call
              loop(delay, periodMs)
            }
          }
        )
      }
    }

    val initialMs = MILLISECONDS.convert(initialDelay, unit)
    val periodMs = MILLISECONDS.convert(period, unit)
    loop(initialMs, periodMs)
    sub
  }

  override def withExecutionModel(em: ExecModel): Scheduler =
    WrappedScheduler(this, em)

  override def withUncaughtExceptionReporter(r: UncaughtExceptionReporter): Scheduler =
    WrappedScheduler(this, executionModel, r)
}

object ReferenceScheduler {
  /** Wrapper around any scheduler implementation,
    * for specifying any execution model.
    */
  private final case class WrappedScheduler(
    s: Scheduler,
    override val executionModel: ExecModel,
    reporter: UncaughtExceptionReporter = null
  ) extends Scheduler {
    private[this] val reporterRef = if (reporter eq null) s else reporter

    override def execute(runnable: Runnable): Unit =
      s.execute(InterceptableRunnable(runnable, reporter))
    override def reportFailure(t: Throwable): Unit =
      reporterRef.reportFailure(t)
    override def scheduleOnce(initialDelay: Long, unit: TimeUnit, r: Runnable): Cancelable =
      s.scheduleOnce(initialDelay, unit, r)
    override def scheduleWithFixedDelay(initialDelay: Long, delay: Long, unit: TimeUnit, r: Runnable): Cancelable =
      s.scheduleWithFixedDelay(initialDelay, delay, unit, r)
    override def scheduleAtFixedRate(initialDelay: Long, period: Long, unit: TimeUnit, r: Runnable): Cancelable =
      s.scheduleAtFixedRate(initialDelay, period, unit, r)
    override def clockRealTime(unit: TimeUnit): Long =
      s.clockRealTime(unit)
    override def clockMonotonic(unit: TimeUnit): Long =
      s.clockMonotonic(unit)
    override def withExecutionModel(em: ExecModel): Scheduler =
      copy(s, em)
<<<<<<< HEAD
    override def features: Features =
      s.features
=======
    override def withUncaughtExceptionReporter(r: UncaughtExceptionReporter): Scheduler =
      copy(reporter = r)
>>>>>>> fa8d0ad7
  }
}<|MERGE_RESOLUTION|>--- conflicted
+++ resolved
@@ -19,16 +19,9 @@
 
 import monix.execution.cancelables.OrderedCancelable
 import monix.execution.schedulers.ReferenceScheduler.WrappedScheduler
-<<<<<<< HEAD
-import monix.execution.{Cancelable, Features, Scheduler}
-
+import monix.execution.{Features, Cancelable, Scheduler, UncaughtExceptionReporter}
 import scala.concurrent.duration.{MILLISECONDS, NANOSECONDS, TimeUnit}
-=======
-import monix.execution.{Cancelable, Scheduler, UncaughtExceptionReporter}
-import scala.concurrent.duration.{MILLISECONDS, NANOSECONDS, TimeUnit}
-
 import monix.execution.internal.InterceptableRunnable
->>>>>>> fa8d0ad7
 // Prevents conflict with the deprecated symbol
 import monix.execution.{ExecutionModel => ExecModel}
 
@@ -131,12 +124,9 @@
       s.clockMonotonic(unit)
     override def withExecutionModel(em: ExecModel): Scheduler =
       copy(s, em)
-<<<<<<< HEAD
     override def features: Features =
       s.features
-=======
     override def withUncaughtExceptionReporter(r: UncaughtExceptionReporter): Scheduler =
       copy(reporter = r)
->>>>>>> fa8d0ad7
   }
 }