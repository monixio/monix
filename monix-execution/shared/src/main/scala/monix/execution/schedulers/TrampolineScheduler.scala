--- conflicted
+++ resolved
@@ -18,11 +18,7 @@
 package monix.execution.schedulers
 
 import java.util.concurrent.TimeUnit
-<<<<<<< HEAD
-import monix.execution.{Cancelable, Features, Scheduler}
-=======
-import monix.execution.{Cancelable, Scheduler, UncaughtExceptionReporter}
->>>>>>> fa8d0ad7
+import monix.execution.{Cancelable, Features, Scheduler, UncaughtExceptionReporter}
 // Prevents conflict with the deprecated symbol
 import monix.execution.{ExecutionModel => ExecModel}
 
@@ -79,14 +75,10 @@
     underlying.clockMonotonic(unit)
   override def withExecutionModel(em: ExecModel): TrampolineScheduler =
     new TrampolineScheduler(underlying, em)
-<<<<<<< HEAD
+  override def withUncaughtExceptionReporter(r: UncaughtExceptionReporter): TrampolineScheduler =
+    new TrampolineScheduler(underlying.withUncaughtExceptionReporter(r), executionModel)
   override def features: Features =
     underlying.features
-=======
-
-  override def withUncaughtExceptionReporter(r: UncaughtExceptionReporter): TrampolineScheduler =
-    new TrampolineScheduler(underlying.withUncaughtExceptionReporter(r), executionModel)
->>>>>>> fa8d0ad7
 }
 
 object TrampolineScheduler {
@@ -96,7 +88,7 @@
     *        to which the we defer to in case asynchronous or time-delayed
     *        execution is needed
     *
-    * @define executionModel is the preferred [[ExecutionModel]],
+    * @define executionModel is the preferred [[monix.execution.ExecutionModel ExecutionModel]],
     *         a guideline for run-loops and producers of data. Use
     *         [[monix.execution.ExecutionModel.Default ExecutionModel.Default]]
     *         for the default.
