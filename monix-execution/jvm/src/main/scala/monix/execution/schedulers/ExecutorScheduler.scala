/*
 * Copyright (c) 2014-2019 by The Monix Project Developers.
 * See the project homepage at: https://monix.io
 *
 * Licensed under the Apache License, Version 2.0 (the "License");
 * you may not use this file except in compliance with the License.
 * You may obtain a copy of the License at
 *
 *     http://www.apache.org/licenses/LICENSE-2.0
 *
 * Unless required by applicable law or agreed to in writing, software
 * distributed under the License is distributed on an "AS IS" BASIS,
 * WITHOUT WARRANTIES OR CONDITIONS OF ANY KIND, either express or implied.
 * See the License for the specific language governing permissions and
 * limitations under the License.
 */

package monix.execution.schedulers

import java.lang.Thread.UncaughtExceptionHandler
import java.util.concurrent.{ExecutorService, ScheduledExecutorService}

import monix.execution.internal.forkJoin.{AdaptedForkJoinPool, DynamicWorkerThreadFactory, StandardWorkerThreadFactory}

import scala.util.control.NonFatal
<<<<<<< HEAD
import monix.execution.{Cancelable, Features, Scheduler, UncaughtExceptionReporter}

import scala.concurrent.{ExecutionContext, Future, Promise, blocking}
=======

import monix.execution.{Cancelable, UncaughtExceptionReporter}
import scala.concurrent.{blocking, ExecutionContext, Future, Promise}

import monix.execution.internal.InterceptableRunnable
>>>>>>> fa8d0ad7
// Prevents conflict with the deprecated symbol
import monix.execution.{ExecutionModel => ExecModel}
import scala.concurrent.duration.TimeUnit

/** An [[ExecutorScheduler]] is a class for building a
  * [[monix.execution.schedulers.SchedulerService SchedulerService]]
  * out of a Java `ExecutorService`.
  */
abstract class ExecutorScheduler(e: ExecutorService, r: UncaughtExceptionReporter)
  extends SchedulerService with ReferenceScheduler with BatchingScheduler {

  /** Returns the underlying `ExecutorService` reference. */
  def executor: ExecutorService = e

  override final protected def executeAsync(runnable: Runnable): Unit =
    e.execute(if (r eq null) runnable else InterceptableRunnable(runnable, r))
  override final def reportFailure(t: Throwable): Unit =
    r.reportFailure(t)
  override final def isShutdown: Boolean =
    e.isShutdown
  override final def isTerminated: Boolean =
    e.isTerminated
  override final def shutdown(): Unit =
    e.shutdown()

  override final def awaitTermination(timeout: Long, unit: TimeUnit, awaitOn: ExecutionContext): Future[Boolean] = {
    val p = Promise[Boolean]()
    awaitOn.execute(new Runnable {
      override def run() =
        try blocking {
          p.success(e.awaitTermination(timeout, unit))
        } catch {
          case ex if NonFatal(ex) =>
            p.failure(ex)
        }
    })
    p.future
  }

  override def withExecutionModel(em: ExecModel): SchedulerService =
    throw new NotImplementedError("ExecutorService.withExecutionModel")

  override def withUncaughtExceptionReporter(r: UncaughtExceptionReporter): SchedulerService =
    throw new NotImplementedError("ExecutorService.withUncaughtExceptionReporter")
}

object ExecutorScheduler {
  /** Builder for an [[ExecutorScheduler]], converting a
    * Java `ScheduledExecutorService`.
    *
    * @param service is the Java `ScheduledExecutorService` that will take
    *        care of scheduling and execution of all runnables.
    * @param reporter is the [[UncaughtExceptionReporter]] that logs uncaught exceptions.
    * @param executionModel is the preferred
    *        [[monix.execution.ExecutionModel ExecutionModel]], a guideline
    *        for run-loops and producers of data.
    * @param features is the set of [[Features]] that the
    *        provided `ExecutorService` implements, see the documentation
    *        for [[monix.execution.Scheduler.features Scheduler.features]]
    */
  def apply(
    service: ExecutorService,
    reporter: UncaughtExceptionReporter,
    executionModel: ExecModel,
    features: Features): ExecutorScheduler = {

    // Implementations will inherit BatchingScheduler, so this is guaranteed
    val ft = features + Scheduler.BATCHING
    service match {
      case ref: ScheduledExecutorService =>
        new FromScheduledExecutor(ref, reporter, executionModel, ft)
      case _ =>
        val s = Defaults.scheduledExecutor
        new FromSimpleExecutor(s, service, reporter, executionModel, ft)
    }
  }

  /** Creates an [[ExecutorScheduler]] backed by a `ForkJoinPool`
    * that isn't integrated with Scala's `BlockContext`.
    */
  def forkJoinStatic(
    name: String,
    parallelism: Int,
    daemonic: Boolean,
    reporter: UncaughtExceptionReporter,
    executionModel: ExecModel): ExecutorScheduler = {

    val handler = new UncaughtExceptionHandler {
      def uncaughtException(t: Thread, e: Throwable) =
        reporter.reportFailure(e)
    }

    val pool = new AdaptedForkJoinPool(
      parallelism,
      new StandardWorkerThreadFactory(name, handler, daemonic),
      handler,
      asyncMode = true
    )

    apply(pool, reporter, executionModel, Features.empty)
  }

  /** Creates an [[ExecutorScheduler]] backed by a `ForkJoinPool`
    * integrated with Scala's `BlockContext`.
    */
  def forkJoinDynamic(
    name: String,
    parallelism: Int,
    maxThreads: Int,
    daemonic: Boolean,
    reporter: UncaughtExceptionReporter,
    executionModel: ExecModel): ExecutorScheduler = {

    val exceptionHandler = new UncaughtExceptionHandler {
      def uncaughtException(t: Thread, e: Throwable) =
        reporter.reportFailure(e)
    }

    val pool = new AdaptedForkJoinPool(
      parallelism,
      new DynamicWorkerThreadFactory(name, maxThreads, exceptionHandler, daemonic),
      exceptionHandler,
      asyncMode = true
    )

    apply(pool, reporter, executionModel, Features.empty)
  }

  /** Converts a Java `ExecutorService`.
    *
    * In such a case, given that an `ExecutorService` has no ability to
    * schedule executions with a delay, we have to fallback to another
    * `ScheduledExecutorService` instance, which will usually be
    * Monix's default.
    */
  private final class FromSimpleExecutor(
    scheduler: ScheduledExecutorService,
    executor: ExecutorService,
    r: UncaughtExceptionReporter,
    override val executionModel: ExecModel,
    override val features: Features)
    extends ExecutorScheduler(executor, r) {

    override def scheduleOnce(initialDelay: Long, unit: TimeUnit, r: Runnable): Cancelable = {
      if (initialDelay <= 0) {
        executor.execute(r)
        Cancelable.empty
      } else {
        val deferred = new ShiftedRunnable(r, this)
        val task = scheduler.schedule(deferred, initialDelay, unit)
        Cancelable(() => task.cancel(true))
      }
    }

    override def withExecutionModel(em: ExecModel): SchedulerService =
<<<<<<< HEAD
      new FromSimpleExecutor(scheduler, executor, r, em, features)
=======
      new FromSimpleExecutor(scheduler, executor, r, em)

    override def withUncaughtExceptionReporter(r: UncaughtExceptionReporter): SchedulerService =
      new FromSimpleExecutor(scheduler, executor, r, executionModel)
>>>>>>> fa8d0ad7
  }

  /** Converts a Java `ScheduledExecutorService`. */
  private final class FromScheduledExecutor(
    s: ScheduledExecutorService,
    r: UncaughtExceptionReporter,
    override val executionModel: ExecModel,
    override val features: Features)
    extends ExecutorScheduler(s, r) {

    override def executor: ScheduledExecutorService = s

    def scheduleOnce(initialDelay: Long, unit: TimeUnit, r: Runnable): Cancelable = {
      if (initialDelay <= 0) {
        execute(r)
        Cancelable.empty
      } else {
        val task = s.schedule(r, initialDelay, unit)
        Cancelable(() => task.cancel(true))
      }
    }

    override def scheduleWithFixedDelay(initialDelay: Long, delay: Long, unit: TimeUnit, r: Runnable): Cancelable = {
      val task = s.scheduleWithFixedDelay(r, initialDelay, delay, unit)
      Cancelable(() => task.cancel(false))
    }

    override def scheduleAtFixedRate(initialDelay: Long, period: Long, unit: TimeUnit, r: Runnable): Cancelable = {
      val task = s.scheduleAtFixedRate(r, initialDelay, period, unit)
      Cancelable(() => task.cancel(false))
    }

    override def withExecutionModel(em: ExecModel): SchedulerService =
<<<<<<< HEAD
      new FromScheduledExecutor(s, r, em, features)
=======
      new FromScheduledExecutor(s, r, em)

    override def withUncaughtExceptionReporter(r: UncaughtExceptionReporter): SchedulerService =
      new FromScheduledExecutor(s, r, executionModel)
>>>>>>> fa8d0ad7
  }
}<|MERGE_RESOLUTION|>--- conflicted
+++ resolved
@@ -19,21 +19,12 @@
 
 import java.lang.Thread.UncaughtExceptionHandler
 import java.util.concurrent.{ExecutorService, ScheduledExecutorService}
-
 import monix.execution.internal.forkJoin.{AdaptedForkJoinPool, DynamicWorkerThreadFactory, StandardWorkerThreadFactory}
-
 import scala.util.control.NonFatal
-<<<<<<< HEAD
-import monix.execution.{Cancelable, Features, Scheduler, UncaughtExceptionReporter}
-
-import scala.concurrent.{ExecutionContext, Future, Promise, blocking}
-=======
-
+import monix.execution.{Features, Scheduler}
 import monix.execution.{Cancelable, UncaughtExceptionReporter}
 import scala.concurrent.{blocking, ExecutionContext, Future, Promise}
-
-import monix.execution.internal.InterceptableRunnable
->>>>>>> fa8d0ad7
+import monix.execution.internal.{InterceptableRunnable, ScheduledExecutors}
 // Prevents conflict with the deprecated symbol
 import monix.execution.{ExecutionModel => ExecModel}
 import scala.concurrent.duration.TimeUnit
@@ -121,11 +112,7 @@
     reporter: UncaughtExceptionReporter,
     executionModel: ExecModel): ExecutorScheduler = {
 
-    val handler = new UncaughtExceptionHandler {
-      def uncaughtException(t: Thread, e: Throwable) =
-        reporter.reportFailure(e)
-    }
-
+    val handler = reporter.asJava
     val pool = new AdaptedForkJoinPool(
       parallelism,
       new StandardWorkerThreadFactory(name, handler, daemonic),
@@ -177,26 +164,14 @@
     override val features: Features)
     extends ExecutorScheduler(executor, r) {
 
-    override def scheduleOnce(initialDelay: Long, unit: TimeUnit, r: Runnable): Cancelable = {
-      if (initialDelay <= 0) {
-        executor.execute(r)
-        Cancelable.empty
-      } else {
-        val deferred = new ShiftedRunnable(r, this)
-        val task = scheduler.schedule(deferred, initialDelay, unit)
-        Cancelable(() => task.cancel(true))
-      }
-    }
+    override def scheduleOnce(initialDelay: Long, unit: TimeUnit, r: Runnable): Cancelable =
+      ScheduledExecutors.scheduleOnce(this, scheduler)(initialDelay, unit, r)
 
     override def withExecutionModel(em: ExecModel): SchedulerService =
-<<<<<<< HEAD
       new FromSimpleExecutor(scheduler, executor, r, em, features)
-=======
-      new FromSimpleExecutor(scheduler, executor, r, em)
 
     override def withUncaughtExceptionReporter(r: UncaughtExceptionReporter): SchedulerService =
-      new FromSimpleExecutor(scheduler, executor, r, executionModel)
->>>>>>> fa8d0ad7
+      new FromSimpleExecutor(scheduler, executor, r, executionModel, features)
   }
 
   /** Converts a Java `ScheduledExecutorService`. */
@@ -230,13 +205,9 @@
     }
 
     override def withExecutionModel(em: ExecModel): SchedulerService =
-<<<<<<< HEAD
       new FromScheduledExecutor(s, r, em, features)
-=======
-      new FromScheduledExecutor(s, r, em)
 
     override def withUncaughtExceptionReporter(r: UncaughtExceptionReporter): SchedulerService =
-      new FromScheduledExecutor(s, r, executionModel)
->>>>>>> fa8d0ad7
+      new FromScheduledExecutor(s, r, executionModel, features)
   }
 }