/*
 * Copyright (c) 2014-2017 by The Monix Project Developers.
 * See the project homepage at: https://monix.io
 *
 * Licensed under the Apache License, Version 2.0 (the "License");
 * you may not use this file except in compliance with the License.
 * You may obtain a copy of the License at
 *
 *     http://www.apache.org/licenses/LICENSE-2.0
 *
 * Unless required by applicable law or agreed to in writing, software
 * distributed under the License is distributed on an "AS IS" BASIS,
 * WITHOUT WARRANTIES OR CONDITIONS OF ANY KIND, either express or implied.
 * See the License for the specific language governing permissions and
 * limitations under the License.
 */

package monix.eval

import cats.Applicative
import cats.effect.Effect
import cats.effect.laws.discipline.{AsyncTests, EffectTests}
import monix.eval.Task.nondeterminism
import cats.laws.discipline.CoflatMapTests
import monix.eval.instances.{CatsAsyncInstances, CatsEffectInstances}
import monix.execution.schedulers.TestScheduler

<<<<<<< HEAD
object TypeClassLawsForNondetTaskSuite extends BaseLawsSuite
  with MemoizableLawsSuite[Task,Int,Long,Short]
  with MonadErrorLawsSuite[Task,Int,Long,Short,Throwable]
  with CobindLawsSuite[Task,Int,Long,Short]
  with MonadRecLawsSuite[Task,Int,Long,Short] {
=======
object TypeClassLawsForNondetTaskSuite extends BaseLawsSuite {
  test("picked the nondeterministic Async instance") {
    val inst = implicitly[Applicative[Task]]
    assert(inst.isInstanceOf[CatsAsyncInstances.ForParallelTask])
    assert(!inst.isInstanceOf[CatsEffectInstances.ForParallelTask])
  }
>>>>>>> f78b832b

  test("picked the nondeterministic Effect instance") {
    implicit val ec = TestScheduler()
    val inst = implicitly[Effect[Task]]
    assert(inst.isInstanceOf[CatsEffectInstances.ForParallelTask])
  }

<<<<<<< HEAD
  applicativeEvalErrorCheck("Task.nondeterminism")
  memoizableCheck("Task.nondeterminism", includeSupertypes = true)
  monadErrorCheck("Task.nondeterminism", includeSupertypes = false)
  monadRecCheck("Task.nondeterminism", includeSupertypes = false)
  cobindCheck("Task.nondeterminism", includeSupertypes = false)
=======
  checkAllAsync("Async[Coeval[Int]]") { implicit ec =>
    AsyncTests[Task].async[Int,Int,Int]
  }

  checkAllAsync("Effect[Coeval[Int]]") { implicit ec =>
    EffectTests[Task].effect[Int,Int,Int]
  }

  checkAllAsync("CoflatMap[Coeval[Int]]") { implicit ec =>
    CoflatMapTests[Task].coflatMap[Int,Int,Int]
  }
>>>>>>> f78b832b
}<|MERGE_RESOLUTION|>--- conflicted
+++ resolved
@@ -25,20 +25,12 @@
 import monix.eval.instances.{CatsAsyncInstances, CatsEffectInstances}
 import monix.execution.schedulers.TestScheduler
 
-<<<<<<< HEAD
-object TypeClassLawsForNondetTaskSuite extends BaseLawsSuite
-  with MemoizableLawsSuite[Task,Int,Long,Short]
-  with MonadErrorLawsSuite[Task,Int,Long,Short,Throwable]
-  with CobindLawsSuite[Task,Int,Long,Short]
-  with MonadRecLawsSuite[Task,Int,Long,Short] {
-=======
 object TypeClassLawsForNondetTaskSuite extends BaseLawsSuite {
   test("picked the nondeterministic Async instance") {
     val inst = implicitly[Applicative[Task]]
     assert(inst.isInstanceOf[CatsAsyncInstances.ForParallelTask])
     assert(!inst.isInstanceOf[CatsEffectInstances.ForParallelTask])
   }
->>>>>>> f78b832b
 
   test("picked the nondeterministic Effect instance") {
     implicit val ec = TestScheduler()
@@ -46,13 +38,6 @@
     assert(inst.isInstanceOf[CatsEffectInstances.ForParallelTask])
   }
 
-<<<<<<< HEAD
-  applicativeEvalErrorCheck("Task.nondeterminism")
-  memoizableCheck("Task.nondeterminism", includeSupertypes = true)
-  monadErrorCheck("Task.nondeterminism", includeSupertypes = false)
-  monadRecCheck("Task.nondeterminism", includeSupertypes = false)
-  cobindCheck("Task.nondeterminism", includeSupertypes = false)
-=======
   checkAllAsync("Async[Coeval[Int]]") { implicit ec =>
     AsyncTests[Task].async[Int,Int,Int]
   }
@@ -64,5 +49,4 @@
   checkAllAsync("CoflatMap[Coeval[Int]]") { implicit ec =>
     CoflatMapTests[Task].coflatMap[Int,Int,Int]
   }
->>>>>>> f78b832b
 }