--- conflicted
+++ resolved
@@ -110,7 +110,6 @@
     test.runAsyncOpt
   }
 
-<<<<<<< HEAD
   testAsync("Local canceled") {
     import scala.concurrent.duration._
 
@@ -122,7 +121,8 @@
       s <- local.read
       _ <- Task.now(assertEquals(s, "Good"))
     } yield ()
-=======
+  }
+
   testAsync("TaskLocal!.local") {
     val test =
       for {
@@ -141,7 +141,6 @@
         v4 <- taskLocal.read
         _ <- Task.now(assertEquals(v4, local.get))
       } yield ()
->>>>>>> c5a557cf
 
     test.runAsyncOpt
   }
