--- conflicted
+++ resolved
@@ -18,18 +18,12 @@
 package monix.eval
 
 import cats.effect.laws.discipline.SyncTests
-<<<<<<< HEAD
 import cats.laws.discipline.CoflatMapTests
-=======
->>>>>>> cc4903c3
 
 object TypeClassLawsForCoevalSuite extends BaseLawsSuite {
   checkAll("Sync[Coeval]",
     SyncTests[Coeval].sync[Int,Int,Int])
-<<<<<<< HEAD
-  
+
   checkAll("CoflatMap[Coeval]",
     CoflatMapTests[Coeval].coflatMap[Int, Int, Int])
-=======
->>>>>>> cc4903c3
 }