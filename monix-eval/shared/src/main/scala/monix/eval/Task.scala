--- conflicted
+++ resolved
@@ -2235,25 +2235,11 @@
     *     .timeout(deadline.time)
     * }}}
     */
-<<<<<<< HEAD
   final def timeoutL(after: Task[FiniteDuration]): Task[A] =
     timeoutToL(
       after,
       raiseError(new TimeoutException(s"Task timed-out after $after of inactivity"))
     )
-=======
-  final def timeout(after: FiniteDuration): Task[A] =
-    timeoutWith(after, new TimeoutException(s"Task timed-out after $after of inactivity"))
-
-  /** Returns a Task that mirrors the source Task but that triggers a
-    * specified `Exception` in case the given duration passes
-    * without the task emitting any item.
-    * @param exception The `Exception` to throw after given duration
-    *                  passes
-    */
-  final def timeoutWith(after: FiniteDuration, exception: Exception): Task[A] =
-    timeoutTo(after, raiseError(exception))
->>>>>>> ed01f5de
 
   /** Returns a Task that mirrors the source Task but switches to the
     * given backup Task in case the given duration passes without the
@@ -2314,10 +2300,16 @@
     * task emitting any item.
     */
   final def timeout(after: FiniteDuration): Task[A] =
-    timeoutTo(
-      after,
-      raiseError(new TimeoutException(s"Task timed-out after $after of inactivity"))
-    )
+    timeoutWith(after, new TimeoutException(s"Task timed-out after $after of inactivity"))
+
+  /** Returns a Task that mirrors the source Task but that triggers a
+    * specified `Exception` in case the given duration passes
+    * without the task emitting any item.
+    * @param exception The `Exception` to throw after given duration
+    *                  passes
+    */
+  final def timeoutWith(after: FiniteDuration, exception: Exception): Task[A] =
+    timeoutTo(after, raiseError(exception))
 
   /** Returns a Task that mirrors the source Task but switches to the
     * given backup Task in case the given duration passes without the
