/*
 * Copyright (c) 2014-2018 by The Monix Project Developers.
 * See the project homepage at: https://monix.io
 *
 * Licensed under the Apache License, Version 2.0 (the "License");
 * you may not use this file except in compliance with the License.
 * You may obtain a copy of the License at
 *
 *     http://www.apache.org/licenses/LICENSE-2.0
 *
 * Unless required by applicable law or agreed to in writing, software
 * distributed under the License is distributed on an "AS IS" BASIS,
 * WITHOUT WARRANTIES OR CONDITIONS OF ANY KIND, either express or implied.
 * See the License for the specific language governing permissions and
 * limitations under the License.
 */

package monix.tail

import java.io.PrintStream

import cats.arrow.FunctionK
import cats.effect.concurrent.Ref
import cats.effect.{Async, Effect, Sync, _}
import cats.{Applicative, CoflatMap, Eq, Functor, Monoid, MonoidK, Order, Parallel}
import monix.eval.{Coeval, Task}
import monix.execution.Scheduler

import scala.util.control.NonFatal
import monix.execution.internal.Platform.recommendedBatchSize
import monix.tail.batches.{Batch, BatchCursor}
import monix.tail.internal._
import monix.tail.internal.Constants.emptyRef
import org.reactivestreams.Publisher

import scala.collection.immutable.LinearSeq
import scala.collection.mutable
import scala.concurrent.duration.{Duration, FiniteDuration}
import monix.execution.rstreams.ReactivePullStrategy

/** The `Iterant` is a type that describes lazy, possibly asynchronous
  * streaming of elements using a pull-based protocol.
  *
  * It is similar somewhat in spirit to Scala's own
  * `collection.immutable.Stream` and with Java's `Iterable`, except
  * that it is more composable and more flexible due to evaluation being
  * controlled by an `F[_]` monadic type that you have to supply
  * (like [[monix.eval.Task Task]], [[monix.eval.Coeval Coeval]] or
  * `cats.effect.IO`) which will control the evaluation. In other words,
  * this `Iterant` type is capable of strict or lazy, synchronous or
  * asynchronous evaluation.
  *
  * Consumption of an `Iterant` happens typically in a loop where
  * the current step represents either a signal that the stream
  * is over, or a (head, rest) pair, very similar in spirit to
  * Scala's standard `List` or `Iterable`.
  *
  * The type is an ADT, meaning a composite of the following types:
  *
  *  - [[monix.tail.Iterant.Next Next]] which signals a single strict
  *    element, the `head` and a `rest` representing the rest of the stream
  *
  *  - [[monix.tail.Iterant.NextBatch NextBatch]] is a variation on `Next`
  *    for signaling a whole batch of elements by means of a
  *    [[monix.tail.batches.Batch Batch]], a type that's similar with
  *    Scala's `Iterable`, along with the `rest` of the stream.
  *
  *  - [[monix.tail.Iterant.NextCursor NextCursor]] is a variation on `Next`
  *    for signaling a whole strict batch of elements as a traversable
  *    [[monix.tail.batches.BatchCursor BatchCursor]], a type that's similar
  *    with Scala's `Iterator`, along with the `rest` of the stream.
  *
  *  - [[monix.tail.Iterant.Suspend Suspend]] is for suspending the
  *    evaluation of a stream.
  *
  *  - [[monix.tail.Iterant.Halt Halt]] represents an empty stream,
  *    signaling the end, either in success or in error.
  *
  *  - [[monix.tail.Iterant.Last Last]] represents a one-element
  *    stream, where `Last(item)` as an optimisation on
  *    `Next(item, F.pure(Halt(None)), F.unit)`.
  *
  * ==Parametric Polymorphism==
  *
  * The `Iterant` type accepts as type parameter an `F` monadic type
  * that is used to control how evaluation happens. For example you can
  * use [[monix.eval.Task Task]], in which case the streaming can have
  * asynchronous behavior, or you can use [[monix.eval.Coeval Coeval]]
  * in which case it can behave like a normal, synchronous `Iterable`.
  *
  * As restriction, this `F[_]` type used should be stack safe in
  * `map` and `flatMap`, otherwise you might get stack-overflow
  * exceptions. This is why in general the type class required
  * for `F` is `cats.effect.Sync`.
  *
  * When building instances, type `F[_]` which handles the evaluation
  * needs to be specified upfront. Example:
  *
  * {{{
  *   import cats.effect.IO
  *   import monix.eval.{Task, Coeval}
  *
  *   // Builds an Iterant powered by Monix's Task
  *   Iterant[Task].of(1, 2, 3)
  *
  *   // Builds an Iterant powered by Monix's Coeval
  *   Iterant[Coeval].of(1, 2, 3)
  *
  *   // Builds an Iterant powered by Cats's IO
  *   Iterant[IO].of(1, 2, 3)
  * }}}
  *
  * You'll usually pick between `Task`, `Coeval` or `IO` for your
  * needs.
  *
  * ==Attribution==
  *
  * This type was inspired by the `Streaming` type in the
  * [[https://typelevel.org/cats/ Typelevel Cats]] library (later moved
  * to [[https://github.com/stew/dogs Dogs]]), originally committed in
  * Cats by Erik Osheim. It was also inspired by other push-based
  * streaming abstractions, like the `Iteratee` or `IAsyncEnumerable`.
  *
  * @tparam F is the data type that controls evaluation; note that
  *         it must be stack-safe in its `map` and `flatMap`
  *         operations
  *
  * @tparam A is the type of the elements produced by this Iterant
  */
sealed abstract class Iterant[F[_], A] extends Product with Serializable {
  self =>

  import Iterant._

  /** @see [[Iterant.Visitor]]. */
  private[tail] def accept[B](visitor: Iterant.Visitor[F, A, B]): Iterant[F, B]

  /** Appends a stream to the end of the source, effectively
    * concatenating them.
    *
    * The right hand side is suspended in the `F[_]` data type, thus
    * allowing for laziness.
    *
    * Example: {{{
    *   // Yields 1, 2, 3, 4
    *   Iterant[Task].of(1, 2) ++ Task.suspend {
    *     Iterant[Task].of(3, 4)
    *   }
    * }}}
    *
    * @param rhs is the iterant to append at the end of our source.
    */
  final def ++[B >: A](rhs: F[Iterant[F, B]])(implicit F: Sync[F]): Iterant[F, B] =
    IterantConcat.concat(self.upcast[B], rhs)

  /** Prepends an element to the iterant, returning a new
    * iterant that will start with the given `head` and then
    * continue with the source.
    *
    * Example: {{{
    *   // Yields 1, 2, 3, 4
    *   1 +: Iterant[Task].of(2, 3, 4)
    * }}}
    *
    * @param head is the element to prepend at the start of
    *        this iterant
    */
  final def +:[B >: A](head: B)(implicit F: Applicative[F]): Iterant[F, B] =
    Next(head, F.pure(self.upcast[B]))

  /** Appends the right hand side element to the end of this iterant.
    *
    * Example: {{{
    *   // Yields 1, 2, 3, 4
    *   Iterant[Task].of(1, 2, 3) :+ 4
    * }}}
    *
    * @param elem is the element to append at the end
    */
  final def :+[B >: A](elem: B)(implicit F: Sync[F]): Iterant[F, B] =
    IterantConcat.concat[F, B](this.upcast[B], F.pure(Iterant.lastS(elem)))(F)

  /** Appends the given stream to the end of the source, effectively
    * concatenating them.
    *
    * Example: {{{
    *   // Yields 1, 2, 3, 4
    *   Iterant[Task].of(1, 2) ++ Iterant[Task].of(3, 4)
    * }}}
    *
    * @param rhs is the (right hand side) lazily evaluated iterant to concatenate at
    *        the end of this iterant.
    */
  final def ++[B >: A](rhs: => Iterant[F, B])(implicit F: Sync[F]): Iterant[F, B] =
    IterantConcat.concat(this.upcast[B], F.delay(rhs))(F)

  /** Explicit covariance operator.
    *
    * The [[Iterant]] type isn't covariant in type param `A`, because
    * covariance doesn't play well with a higher-kinded type like
    * `F[_]`.  So in case you have an `Iterant[F, A]`, but need an
    * `Iterant[F, B]`, knowing that `A extends B`, then you can do an
    * `upcast`.
    *
    * Example: {{{
    *   val source: Iterant[Task, List[Int]] = ???
    *
    *   // This will trigger an error because of the invariance:
    *   val sequences: Iterant[Task, Seq[Int]] = source
    *
    *   // But this will work just fine:
    *   val sequences: Iterant[Task, Seq[Int]] = source.upcast[Seq[Int]]
    * }}}
    */
  final def upcast[B >: A]: Iterant[F, B] =
    this.asInstanceOf[Iterant[F, B]]

  /** Converts the source `Iterant` that emits `A` elements into an
    * iterant that emits `Either[Throwable, A]`, thus materializing
    * whatever error that might interrupt the stream.
    *
    * Example: {{{
    *   // Yields Right(1), Right(2), Right(3)
    *   Iterant[Task].of(1, 2, 3).attempt
    *
    *
    *   // Yields Right(1), Right(2), Left(DummyException())
    *   (Iterant[Task].of(1, 2) ++
    *     Iterant[Task].raiseError(DummyException())).attempt
    * }}}
    */
  final def attempt(implicit F: Sync[F]): Iterant[F, Either[Throwable, A]] =
    IterantAttempt(self)

  /** Optimizes the access to the source by periodically gathering
    * items emitted into batches of the specified size and emitting
    * [[monix.tail.Iterant.NextBatch NextBatch]] nodes.
    *
    * For this operation we have this law:
    *
    * {{{
    *   source.batched(16) <-> source
    * }}}
    *
    * This means that the result will emit exactly what the source
    * emits, however the underlying representation will be different,
    * the emitted notes being of type `NextBatch`, wrapping arrays
    * with the length equal to the given `count`.
    *
    * Very similar in behavior with [[bufferTumbling]], however the
    * batches are implicit, not explicit. Useful for optimization.
    */
  def batched(count: Int)(implicit F: Sync[F]): Iterant[F, A] =
    IterantBuffer.batched(self, count)(F)

  /** Periodically gather items emitted by an iterant into bundles
    * and emit these bundles rather than emitting the items one at a
    * time. This version of `buffer` is emitting items once the
    * internal buffer has reached the given count.
    *
    * If the source iterant completes, then the current buffer gets
    * signaled downstream. If the source triggers an error then the
    * current buffer is being dropped and the error gets propagated
    * immediately.
    *
    * {{{
    *   // Yields Seq(1, 2, 3), Seq(4, 5, 6), Seq(7)
    *   Iterant[Coeval].of(1, 2, 3, 4, 5, 6, 7).bufferTumbling(3)
    * }}}
    *
    * @see [[bufferSliding]] for the more flexible version that allows
    *      to specify a `skip` argument.
    *
    * @param count the maximum size of each buffer before it should
    *        be emitted
    */
  def bufferTumbling(count: Int)(implicit F: Sync[F]): Iterant[F, Seq[A]] =
    bufferSliding(count, count)

  /** Returns an iterant that emits buffers of items it collects from
    * the source iterant. The resulting iterant emits buffers
    * every `skip` items, each containing `count` items.
    *
    * If the source iterant completes, then the current buffer gets
    * signaled downstream. If the source triggers an error then the
    * current buffer is being dropped and the error gets propagated
    * immediately.
    *
    * For `count` and `skip` there are 3 possibilities:
    *
    *  1. in case `skip == count`, then there are no items dropped and
    *     no overlap, the call being equivalent to `buffer(count)`
    *  1. in case `skip < count`, then overlap between buffers
    *     happens, with the number of elements being repeated being
    *     `count - skip`
    *  1. in case `skip > count`, then `skip - count` elements start
    *     getting dropped between windows
    *
    * Example:
    *
    * {{{
    *   val source = Iterant[Coeval].of(1, 2, 3, 4, 5, 6, 7)
    *
    *   // Yields Seq(1, 2, 3), Seq(4, 5, 6), Seq(7)
    *   source.bufferSliding(3, 3)
    *
    *   // Yields Seq(1, 2, 3), Seq(5, 6, 7)
    *   source.bufferSliding(3, 4)
    *
    *   // Yields Seq(1, 2, 3), Seq(3, 4, 5), Seq(5, 6, 7)
    *   source.bufferSliding(3, 2)
    * }}}
    *
    * @param count the maximum size of each buffer before it should
    *        be emitted
    *
    * @param skip how many items emitted by the source iterant should
    *        be skipped before starting a new buffer. Note that when
    *        skip and count are equal, this is the same operation as
    *        `bufferTumbling(count)`
    */
  final def bufferSliding(count: Int, skip: Int)(implicit F: Sync[F]): Iterant[F, Seq[A]] =
    IterantBuffer.sliding(self, count, skip)

  /** Implementation of `bracket` from `cats.effect.Bracket`.
    *
    * See [[https://typelevel.org/cats-effect/typeclasses/bracket.html documentation]].
    */
  final def bracket[B](use: A => Iterant[F, B])(release: A => Iterant[F, Unit])
    (implicit F: Sync[F]): Iterant[F, B] =
    bracketCase(use)((a, _) => release(a))

  /** Implementation of `bracketCase` from `cats.effect.Bracket`.
    *
    * See [[https://typelevel.org/cats-effect/typeclasses/bracket.html documentation]].
    */
  final def bracketCase[B](use: A => Iterant[F, B])(release: (A, ExitCase[Throwable]) => Iterant[F, Unit])
    (implicit F: Sync[F]): Iterant[F, B] = {

    self.flatMap { a =>
      use(a).guaranteeCase(release(a, _).completeL)
    }
  }

  /** Builds a new iterant by applying a partial function to all
    * elements of the source on which the function is defined.
    *
    * Example: {{{
    *   // Yields 2, 4, 6
    *   Iterant[Task].of(1, 2, 3, 4, 5, 6)
    *     .map { x => Option(x).filter(_ % 2 == 0) }
    *     .collect { case Some(x) => x }
    * }}}
    *
    * @param pf the partial function that filters and maps the iterant
    * @tparam B the element type of the returned iterant.
    *
    * @return a new iterant resulting from applying the partial
    *         function `pf` to each element on which it is defined and
    *         collecting the results. The order of the elements is
    *         preserved.
    */
  final def collect[B](pf: PartialFunction[A, B])(implicit F: Sync[F]): Iterant[F, B] =
    IterantCollect(this, pf)(F)

  /** Alias for [[concat]]. */
  final def concat[B](implicit ev: A <:< Iterant[F, B], F: Sync[F]): Iterant[F, B] =
    flatten(ev, F)

  /** Given an `Iterant` that generates `Iterant` elements, concatenates
    * all the generated iterants.
    *
    * Equivalent with: `source.flatMap(x => x)`
    */
  final def flatten[B](implicit ev: A <:< Iterant[F, B], F: Sync[F]): Iterant[F, B] =
    flatMap(x => x)(F)

  /** Alias for [[flatMap]]. */
  final def concatMap[B](f: A => Iterant[F, B])(implicit F: Sync[F]): Iterant[F, B] =
    flatMap(f)

  /** Applies the function to the elements of the source and
    * concatenates the results.
    *
    * This operation is the monadic "bind", with all laws it entails.
    *
    * Also note that the implementation can use constant memory
    * depending on usage, thus it can be used in tail recursive loops.
    *
    * Example: {{{
    *   // Effectively equivalent with .filter
    *   Iterant[Task].of(1, 2, 3, 4, 5, 6).flatMap { elem =>
    *     if (elem % 2 == 0)
    *       Iterant[Task].pure(elem)
    *     else
    *       Iterant[Task].empty
    *   }
    * }}}
    *
    * @param f is the function mapping elements from the
    *        source to iterants
    */
  final def flatMap[B](f: A => Iterant[F, B])(implicit F: Sync[F]): Iterant[F, B] =
    IterantConcat.flatMap(this, f)(F)

  /** Counts the total number of elements emitted by the source.
    *
    * Example:
    *
    * {{{
    *   // Yields 100
    *   Iterant[IO].range(0, 100).countL
    *
    *   // Yields 1
    *   Iterant[IO].pure(1).countL
    *
    *   // Yields 0
    *   Iterant[IO].empty[Int].countL
    * }}}
    */
  final def countL(implicit F: Sync[F]): F[Long] =
    foldLeftL(0L)((c, _) => c + 1)

  /** Suppress duplicate consecutive items emitted by the source.
    *
    * Example:
    * {{{
    *   // Yields 1, 2, 1, 3, 2, 4
    *   Iterant[Coeval].of(1, 1, 1, 2, 2, 1, 1, 3, 3, 3, 2, 2, 4, 4, 4)
    *     .distinctUntilChanged
    * }}}
    *
    * Duplication is detected by using the equality relationship
    * provided by the `cats.Eq` type class. This allows one to
    * override the equality operation being used (e.g. maybe the
    * default `.equals` is badly defined, or maybe you want reference
    * equality, so depending on use case).
    *
    * In case type `A` is a primitive type and an `Eq[A]` instance
    * is not in scope, then you probably need this import:
    * {{{
    *   import cats.instances.all._
    * }}}
    *
    * Or in case your type `A` does not have an `Eq[A]` instance
    * defined for it, then you can quickly define one like this:
    * {{{
    *   import cats.Eq
    *
    *   implicit val eqA = Eq.fromUniversalEquals[A]
    * }}}
    *
    * @param A is the `cats.Eq` instance that defines equality for `A`
    */
  final def distinctUntilChanged(implicit F: Sync[F], A: Eq[A]): Iterant[F, A] =
    distinctUntilChangedByKey(identity)(F, A)

  /** Given a function that returns a key for each element emitted by
    * the source, suppress consecutive duplicate items.
    *
    * Example:
    *
    * {{{
    *   // Yields 1, 2, 3, 4
    *   Iterant[Coeval].of(1, 3, 2, 4, 2, 3, 5, 7, 4)
    *     .distinctUntilChangedBy(_ % 2)
    * }}}
    *
    * Duplication is detected by using the equality relationship
    * provided by the `cats.Eq` type class. This allows one to
    * override the equality operation being used (e.g. maybe the
    * default `.equals` is badly defined, or maybe you want reference
    * equality, so depending on use case).
    *
    * In case type `K` is a primitive type and an `Eq[K]` instance
    * is not in scope, then you probably need this import:
    * {{{
    *   import cats.instances.all._
    * }}}
    *
    * Or in case your type `K` does not have an `Eq[K]` instance
    * defined for it, then you can quickly define one like this:
    * {{{
    *   import cats.Eq
    *
    *   implicit val eqK = Eq.fromUniversalEquals[K]
    * }}}
    *
    * @param key is a function that returns a `K` key for each element,
    *        a value that's then used to do the deduplication
    *
    * @param K is the `cats.Eq` instance that defines equality for
    *        the key type `K`
    */
  final def distinctUntilChangedByKey[K](key: A => K)(implicit F: Sync[F], K: Eq[K]): Iterant[F, A] =
    IterantDistinctUntilChanged(self, key)(F, K)

  /** Given a routine make sure to execute it whenever the current
    * stream reaches the end, successfully, in error, or canceled.
    *
    * Implements `cats.effect.Bracket.guarantee`.
    *
    * Example: {{{
    *   iterant.guarantee(Task.eval {
    *     println("Releasing resources!")
    *   })
    * }}}
    *
    * @param f is the function to execute on early stop
    */
  final def guarantee(f: F[Unit])(implicit F: Sync[F]): Iterant[F, A] =
    guaranteeCase(_ => f)

  /** Returns a new iterant in which `f` is scheduled to be executed
    * on [[Iterant.Halt halt]] or if canceled.
    *
    * Implements `cats.effect.Bracket.guaranteeCase`.
    *
    * This would typically be used to ensure that a finalizer
    * will run at the end of the stream.
    *
    * Example: {{{
    *   import cats.effect.ExitCase
    *
    *   iterant.guaranteeCase(err => Task.eval {
    *     err match {
    *       case ExitCase.Completed =>
    *         logger.info("Completed successfully!")
    *       case ExitCase.Error(e) =>
    *         logger.error("Completed in error!", e)
    *       case ExitCase.Canceled =>
    *         logger.info("Was stopped early!")
    *     }
    *   })
    * }}}
    *
    * @param f is the finalizer to execute when streaming is
    *        terminated, by successful completion, error or
    *        cancellation
    */
  final def guaranteeCase(f: ExitCase[Throwable] => F[Unit])(implicit F: Applicative[F]): Iterant[F, A] =
    Scope(F.unit, F.pure(this), f)

  /** Drops the first `n` elements (from the start).
    *
    * Example: {{{
    *   // Yields 4, 5
    *   Iterant[Task].of(1, 2, 3, 4, 5).drop(3)
    * }}}
    *
    * @param n the number of elements to drop
    * @return a new iterant that drops the first ''n'' elements
    *         emitted by the source
    */
  final def drop(n: Int)(implicit F: Sync[F]): Iterant[F, A] =
    IterantDrop(self, n)(F)

  /** Drops the last `n` elements (from the end).
    *
    * Example: {{{
    *   // Yields 1, 2
    *   Iterant[Task].of(1, 2, 3, 4, 5).dropLast(3)
    * }}}
    *
    * @param n the number of elements to drop
    * @return a new iterant that drops the last ''n'' elements
    *         emitted by the source
    */
  final def dropLast(n: Int)(implicit F: Sync[F]): Iterant[F, A] =
    IterantDropLast(self, n)(F)

  /** Drops the longest prefix of elements that satisfy the given
    * predicate and returns a new iterant that emits the rest.
    *
    * Example: {{{
    *   // Yields 4, 5
    *   Iterant[Task].of(1, 2, 3, 4, 5).dropWhile(_ < 4)
    * }}}
    *
    * @param p is the predicate used to test whether the current
    *        element should be dropped, if `true`, or to interrupt
    *        the dropping process, if `false`
    *
    * @return a new iterant that drops the elements of the source
    *         until the first time the given predicate returns `false`
    */
  final def dropWhile(p: A => Boolean)(implicit F: Sync[F]): Iterant[F, A] =
    IterantDropWhile(self, p)

  /** Drops the longest prefix of elements that satisfy the given
    * function and returns a new Iterant that emits the rest.
    *
    * In comparison with [[dropWhile]], this version accepts a function
    * that takes an additional parameter: the zero-based index of the
    * element.
    *
    * Example: {{{
    *   // Yields 3, 4, 5
    *   Iterant[Task].of(1, 2, 3, 4, 5).dropWhile((value, index) => value >= index * 2)
    * }}}
    *
    * @param p is the predicate used to test whether the current
    *        element should be dropped, if `true`, or to interrupt
    *        the dropping process, if `false`
    *
    * @return a new iterant that drops the elements of the source
    *         until the first time the given predicate returns `false`
    */
  final def dropWhileWithIndex(p: (A, Int) => Boolean)(implicit F: Sync[F]): Iterant[F, A] =
    IterantDropWhileWithIndex(self, p)

  /** Dumps incoming events to standard output with provided prefix.
    *
    * Utility that can be used for debugging purposes.
    *
    * Example: {{{
    *   Iterant[Task].range(0, 4)
    *     .dump("O")
    *     .completeL.runAsync
    *
    *   // Results in:
    *
    *   0: O --> 0
    *   1: O --> 1
    *   2: O --> 2
    *   3: O --> 3
    *   4: O completed
    * }}}
    */
  final def dump(prefix: String, out: PrintStream = System.out)(implicit F: Sync[F]): Iterant[F, A] =
    IterantDump(this, prefix, out)

  /** Returns `true` in case the given predicate is satisfied by any
    * of the emitted items, or `false` in case the end of the stream
    * has been reached with no items satisfying the given predicate.
    *
    * Example: {{{
    *   val source = Iterant[Coeval].of(1, 2, 3, 4)
    *
    *   // Yields true
    *   source.existsL(_ % 2 == 0)
    *
    *   // Yields false
    *   source.existsL(_ % 7 == 0)
    * }}}
    *
    * @param p is a predicate function that's going to test each item
    *        emitted by the source until we get a positive match for
    *        one of them or until the stream ends
    *
    * @return `true` if any of the items satisfies the given predicate
    *        or `false` if none of them do
    */
  final def existsL(p: A => Boolean)(implicit F: Sync[F]): F[Boolean] = {
    val next = Left(false)
    foldWhileLeftL(false)((_, e) => if (p(e)) Right(true) else next)
  }

  /** Left associative fold using the function `op` that can be
    * short-circuited.
    *
    * On execution the stream will be traversed from left to right,
    * and the given function will be called with the prior result,
    * accumulating state either until the end, or until `op` returns
    * a `Right` result, when the summary is returned.
    *
    * Example: {{{
    *   // Sums first 10 items
    *   Iterant[Task].range(0, 1000).foldWhileLeftL((0, 0)) {
    *     case ((sum, count), e) =>
    *       val next = (sum + e, count + 1)
    *       if (count + 1 < 10) Left(next) else Right(next)
    *   }
    *
    *   // Implements exists(predicate)
    *   Iterant[Task].of(1, 2, 3, 4, 5).foldWhileLeftL(false) {
    *     (default, e) =>
    *       if (e == 3) Right(true) else Left(default)
    *   }
    *
    *   // Implements forall(predicate)
    *   Iterant[Task].of(1, 2, 3, 4, 5).foldWhileLeftL(true) {
    *     (default, e) =>
    *       if (e != 3) Right(false) else Left(default)
    *   }
    * }}}
    *
    * @see [[Iterant.foldWhileLeftL]] for the lazy, potentially
    *      asynchronous version.
    *
    * @param seed is the start value
    * @param op is the binary operator returning either `Left`,
    *        signaling that the state should be evolved or a `Right`,
    *        signaling that the process can be short-circuited and
    *        the result returned immediately
    *
    * @return the result of inserting `op` between consecutive
    *         elements of this iterant, going from left to right with
    *         the `seed` as the start value, or `seed` if the iterant
    *         is empty
    */
  final def foldWhileLeftL[S](seed: => S)(op: (S, A) => Either[S, S])(implicit F: Sync[F]): F[S] =
    IterantFoldWhileLeft.strict(self, seed, op)

  /** Filters the iterant by the given predicate function, returning
    * only those elements that match.
    *
    * Example: {{{
    *   // Yields 2, 4, 6
    *   Iterant[Task].of(1, 2, 3, 4, 5, 6).filter(_ % 2 == 0)
    * }}}
    *
    * @param p the predicate used to test elements.
    *
    * @return a new iterant consisting of all elements that satisfy
    *         the given predicate. The order of the elements is
    *         preserved.
    */
  final def filter(p: A => Boolean)(implicit F: Sync[F]): Iterant[F, A] =
    IterantFilter(this, p)(F)

  /** Returns `true` in case the given predicate is satisfied by all
    * of the emitted items, or `false` in case the given predicate
    * fails for any of those items.
    *
    * Example: {{{
    *   val source = Iterant[Coeval].of(1, 2, 3, 4)
    *
    *   // Yields false
    *   source.forallL(_ % 2 == 0)
    *
    *   // Yields true
    *   source.existsL(_ < 10)
    * }}}
    *
    * @param p is a predicate function that's going to test each item
    *        emitted by the source until we get a negative match for
    *        one of them or until the stream ends
    *
    * @return `true` if all of the items satisfy the given predicate
    *        or `false` if any of them don't
    */
  final def forallL(p: A => Boolean)(implicit F: Sync[F]): F[Boolean] = {
    val next = Left(true)
    foldWhileLeftL(true)((_, e) => if (!p(e)) Right(false) else next)
  }

  /** Consumes the source iterable, executing the given callback for
    * each element.
    *
    * Example: {{{
    *   // Prints all elements, each one on a different line
    *   Iterant[Task].of(1, 2, 3).foreachL { elem =>
    *     println("Elem: " + elem.toString)
    *   }
    * }}}
    *
    * @param cb is the callback to call for each element emitted
    *        by the source.
    */
  final def foreach(cb: A => Unit)(implicit F: Sync[F]): F[Unit] =
    map(cb)(F).completeL

  /** Upon evaluation of the result, consumes this iterant to
    * completion.
    *
    * Example: {{{
    *   val onFinish: Task[Unit] =
    *     iterant.completeL >> Task.eval(println("Done!"))
    * }}}
    */
  final def completeL(implicit F: Sync[F]): F[Unit] =
    IterantCompleteL(this)(F)

  /** Returns a new stream by mapping the supplied function over the
    * elements of the source.
    *
    * {{{
    *   // Yields 2, 4, 6
    *   Iterant[Task].of(1, 2, 3).map(_ * 2)
    * }}}
    *
    * @param f is the mapping function that transforms the source
    *
    * @return a new iterant that's the result of mapping the given
    *         function over the source
    */
  final def map[B](f: A => B)(implicit F: Sync[F]): Iterant[F, B] =
    IterantMap(this, f)(F)

  /** Returns a new stream by mapping the supplied function over the
    * elements of the source yielding `Iterant` consisting of `NextBatch` nodes.
    *
    * {{{
    *   // Yields 1, 2, 3, 4, 5
    *   Iterant[Task].of(List(1, 2, 3), List(4), List(5)).mapBatch(Batch.fromSeq(_))
    *   // Yields 2, 4, 6
    *   Iterant[Task].of(1, 2, 3).mapBatch(x => Batch(x * 2))
    * }}}
    *
    * @param f is the mapping function that transforms the source into batches.
    *
    * @return a new iterant that's the result of mapping the given
    *         function over the source
    */
  final def mapBatch[B](f: A => Batch[B])(implicit F: Sync[F]): Iterant[F, B] =
    IterantMapBatch(this, f)(F)

  /** Optionally selects the first element.
    *
    * {{{
    *   // Yields Some(1)
    *   Iterant[Task].of(1, 2, 3, 4).headOptionL
    *
    *   // Yields None
    *   Iterant[Task].empty[Int].headOptionL
    * }}}
    *
    * @return the first element of this iterant if it is nonempty, or
    *         `None` if it is empty, in the `F` context.
    */
  final def headOptionL(implicit F: Sync[F]): F[Option[A]] =
    IterantSlice.headOptionL(self)(F)

  /** Given a mapping function that returns a possibly lazy or
    * asynchronous result, applies it over the elements emitted by the
    * stream.
    *
    * {{{
    *   Iterant[Task].of(1, 2, 3, 4).mapEval { elem =>
    *     Task.eval {
    *       println("Received: " + elem.toString)
    *       elem * 2
    *     }
    *   }
    * }}}
    *
    * @param f is the mapping function that transforms the source
    *
    * @return a new iterant that's the result of mapping the given
    *         function over the source,
    */
  final def mapEval[B](f: A => F[B])(implicit F: Sync[F]): Iterant[F, B] =
    IterantMapEval(this, f)(F)

  /** Given a predicate, finds the first item that satisfies it,
    * returning `Some(a)` if available, or `None` otherwise.
    *
    * {{{
    *   // Yields Some(2)
    *   Iterant[Coeval].of(1, 2, 3, 4).findL(_ % 2 == 0)
    *
    *   // Yields None
    *   Iterant[Coeval].of(1, 2, 3, 4).findL(_ > 10)
    * }}}
    *
    * The stream is traversed from beginning to end, the process
    * being interrupted as soon as it finds one element matching
    * the predicate, or until the stream ends.
    *
    * @param p is the function to test the elements of the source
    *
    * @return either `Some(value)` in case `value` is an element
    *         emitted by the source, found to satisfy the predicate,
    *         or `None` otherwise
    */
  def findL(p: A => Boolean)(implicit F: Sync[F]): F[Option[A]] = {
    val init = Option.empty[A]
    val next = Left(init)
    foldWhileLeftL(init) { (_, a) => if (p(a)) Right(Some(a)) else next }
  }

  /** Given evidence that type `A` has a `cats.Monoid` implementation,
    * folds the stream with the provided monoid definition.
    *
    * For streams emitting numbers, this effectively sums them up.
    * For strings, this concatenates them.
    *
    * Example:
    *
    * {{{
    *   // Yields 10
    *   Iterant[Task].of(1, 2, 3, 4).foldL
    *
    *   // Yields "1234"
    *   Iterant[Task].of("1", "2", "3", "4").foldL
    * }}}
    *
    * Note, in case you don't have a `Monoid` instance in scope,
    * but you feel like you should, try this import:
    *
    * {{{
    *   import cats.instances.all._
    * }}}
    *
    * @param A is the `cats.Monoid` type class instance that's needed
    *          in scope for folding the source
    *
    * @return the result of combining all elements of the source,
    *         or the defined `Monoid.empty` element in case the
    *         stream is empty
    */
  final def foldL(implicit F: Sync[F], A: Monoid[A]): F[A] =
    foldLeftL(A.empty)(A.combine)

  /** Left associative fold using the function `op`.
    *
    * On execution the stream will be traversed from left to right,
    * and the given function will be called with the prior result,
    * accumulating state until the end, when the summary is returned.
    *
    * Example: {{{
    *   // Yields 15 (1 + 2 + 3 + 4 + 5)
    *   Iterant[Task].of(1, 2, 3, 4, 5).foldLeftL(0)(_ + _)
    * }}}
    *
    * @param seed is the start value
    * @param op is the binary operator
    *
    * @return the result of inserting `op` between consecutive
    *         elements of this iterant, going from left to right with
    *         the `seed` as the start value, or `seed` if the iterant
    *         is empty.
    */
  final def foldLeftL[S](seed: => S)(op: (S, A) => S)(implicit F: Sync[F]): F[S] =
    IterantFoldLeft(self, seed)(op)(F)

  /** Left associative fold using the function `op` that can be
    * short-circuited.
    *
    * On execution the stream will be traversed from left to right,
    * and the given function will be called with the prior result,
    * accumulating state either until the end, or until `op` returns
    * a `Right` result, when the summary is returned.
    *
    * The results are returned in the `F[_]` functor context, meaning
    * that we can have lazy or asynchronous processing and we can
    * suspend side effects, depending on the `F` data type being used.
    *
    * Example using `cats.effect.IO`: {{{
    *   // Sums first 10 items
    *   Iterant[IO].range(0, 1000).foldWhileLeftEvalL(IO((0, 0))) {
    *     case ((sum, count), e) =>
    *       IO {
    *         val next = (sum + e, count + 1)
    *         if (count + 1 < 10) Left(next) else Right(next)
    *       }
    *   }
    *
    *   // Implements exists(predicate)
    *   Iterant[IO].of(1, 2, 3, 4, 5).foldWhileLeftEvalL(IO(false)) {
    *     (default, e) =>
    *       IO { if (e == 3) Right(true) else Left(default) }
    *   }
    *
    *   // Implements forall(predicate)
    *   Iterant[IO].of(1, 2, 3, 4, 5).foldWhileLeftEvalL(IO(true)) {
    *     (default, e) =>
    *       IO { if (e != 3) Right(false) else Left(default) }
    *   }
    * }}}
    *
    * @see [[Iterant.foldWhileLeftL]] for the strict version.
    *
    * @param seed is the start value
    * @param op is the binary operator returning either `Left`,
    *        signaling that the state should be evolved or a `Right`,
    *        signaling that the process can be short-circuited and
    *        the result returned immediately
    *
    * @return the result of inserting `op` between consecutive
    *         elements of this iterant, going from left to right with
    *         the `seed` as the start value, or `seed` if the iterant
    *         is empty
    */
  final def foldWhileLeftEvalL[S](seed: F[S])(op: (S, A) => F[Either[S, S]])(implicit F: Sync[F]): F[S] =
    IterantFoldWhileLeft.eval(self, seed, op)

  /**
    * Lazily fold the stream to a single value from the right.
    *
    * This is the common `foldr` operation from Haskell's `Foldable`,
    * or `foldRight` from Scala's collections, however it has a twist:
    * the user is responsible for invoking early `stop` in case the
    * processing is short-circuited, hence the signature of function
    * `f` is different from other implementations, receiving the
    * current `earlyStop: F[Unit]` as a third parameter.
    *
    * Here's for example how [[existsL]], [[forallL]] and `++` could
    * be expressed in terms of `foldRightL`:
    *
    * {{{
    *   def exists[F[_], A](fa: Iterant[F, A], p: A => Boolean)
    *     (implicit F: Sync[F]): F[Boolean] = {
    *
    *     fa.foldRightL(F.pure(false)) { (a, next, stop) =>
    *       if (p(a)) stop.map(_ => true) else next
    *     }
    *   }
    *
    *   def forall[F[_], A](fa: Iterant[F, A], p: A => Boolean)
    *     (implicit F: Sync[F]): F[Boolean] = {
    *
    *     fa.foldRightL(F.pure(true)) { (a, next, stop) =>
    *       if (!p(a)) stop.map(_ => false) else next
    *     }
    *   }
    *
    *   def concat[F[_], A](lh: Iterant[F, A], rh: Iterant[F, A])
    *     (implicit F: Sync[F]): Iterant[F, A] = {
    *
    *     Iterant.suspend[F, A] {
    *       lh.foldRightL(F.pure(rh)) { (a, rest, stop) =>
    *         F.pure(Iterant.nextS(a, rest, stop))
    *       }
    *     }
    *   }
    * }}}
    *
    * In this example we are short-circuiting the processing in case
    * we find the one element that we are looking for, otherwise we
    * keep traversing the stream until the end, finally returning
    * the default value in case we haven't found what we were looking
    * for.
    *
    * ==WARNING==
    *
    * The implementation cannot ensure resource safety
    * automatically, therefore it falls on the user to chain the
    * `stop` reference in the processing, in case the right parameter
    * isn't factored in.
    *
    * In other words:
    *
    *  - in case the processing fails in any way with exceptions,
    *    it is the user's responsibility to chain `stop`
    *  - in case the processing is short-circuited by not using the
    *    `F[B]` right param, it is the user responsibility to chain
    *    `stop`
    *
    * This is in contrast with all operators (unless explicitly
    * mentioned otherwise).
    *
    * See the examples provided above, as they are correct in their
    * handling of `stop`.
    *
    * @see [[foldWhileLeftL]] and [[foldWhileLeftEvalL]] for safer
    *     alternatives in most cases
    *
    * @param b is the starting value; in case `f` is a binary operator,
    *        this is typically its left-identity (zero)
    *
    * @param f is the function to be called that folds the list,
    *        receiving the current element being iterated on
    *        (first param), the (lazy) result from recursively
    *        combining the rest of the list (second param) and
    *        the `earlyStop` routine, to chain in case
    *        short-circuiting should happen (third param)
    */
  final def foldRightL[B](b: F[B])(f: (A, F[B]) => F[B])(implicit F: Sync[F]): F[B] =
    IterantFoldRightL(self, b, f)(F)

  /** Creates a new stream from the source that will emit a specific `separator`
    * between every pair of elements.
    *
    * {{{
    *   // Yields 1, 0, 2, 0, 3
    *   Iterant[Coeval].of(1, 2, 3).intersperse(0)
    * }}}
    *
    * @param separator the separator
    */
  final def intersperse(separator: A)(implicit F: Sync[F]): Iterant[F, A] =
    IterantIntersperse(self, separator)

  /** Creates a new stream from the source that will emit the `start` element
    * followed by the upstream elements paired with the `separator`
    * and lastly the `end` element.
    *
    * {{{
    *   // Yields '<', 'a', '-', 'b', '>'
    *   Iterant[Coeval].of('a', 'b').intersperse('<', '-', '>')
    * }}}
    *
    * @param start the first element emitted
    * @param separator the separator
    * @param end the last element emitted
    */
  final def intersperse(start: A, separator: A, end: A)(implicit F: Sync[F]): Iterant[F, A] =
    start +: IterantIntersperse(self, separator) :+ end

  /** Given mapping functions from `F` to `G`, lifts the source into
    * an iterant that is going to use the resulting `G` for evaluation.
    *
    * This can be used for replacing the underlying `F` type into
    * something else. For example say we have an iterant that uses
    * [[monix.eval.Coeval Coeval]], but we want to convert it into
    * one that uses [[monix.eval.Task Task]] for evaluation:
    *
    * {{{
    *   // Source is using Coeval for evaluation
    *   val source = Iterant[Coeval].of(1, 2, 3, 4)
    *
    *   // Transformation to an iterant based on Task
    *   source.liftMap(_.toTask, _.toTask)
    * }}}
    *
    * @param f1 is the functor transformation used for transforming
    *          `rest` references
    * @param f2 is the mapping function for early `stop` references
    *
    * @tparam G is the data type that is going to drive the evaluation
    *           of the resulting iterant
    */
  final def liftMap[G[_]](f1: F[Iterant[F, A]] => G[Iterant[F, A]], f2: F[Unit] => G[Unit])
    (implicit F: Applicative[F], G: Sync[G]): Iterant[G, A] =
    IterantLiftMap(self, f1, f2)(F, G)

  /** Given a functor transformation from `F` to `G`, lifts the source
    * into an iterant that is going to use the resulting `G` for
    * evaluation.
    *
    * This can be used for replacing the underlying `F` type into
    * something else. For example say we have an iterant that uses
    * [[monix.eval.Coeval Coeval]], but we want to convert it into
    * one that uses [[monix.eval.Task Task]] for evaluation:
    *
    * {{{
    *   import cats.~>
    *
    *   // Source is using Coeval for evaluation
    *   val source = Iterant[Coeval].of(1, 2, 3, 4)
    *
    *   // Transformation to an iterant based on Task
    *   source.liftMapK(new (Coeval ~> Task) {
    *     def apply[A](fa: Coeval[A]): Task[A] =
    *       fa.task
    *   })
    * }}}
    *
    * This operator can be used for more than transforming the `F`
    * type into something else.
    *
    * @param f is the functor transformation that's used to transform
    *          the source into an iterant that uses `G` for evaluation
    *
    * @tparam G is the data type that is going to drive the evaluation
    *           of the resulting iterant
    */
  final def liftMapK[G[_]](f: FunctionK[F, G])(implicit G: Sync[G]): Iterant[G, A] =
    IterantLiftMap(self, f)(G)

  /** Takes the elements of the source iterant and emits the
    * element that has the maximum key value, where the key is
    * generated by the given function.
    *
    * Example:
    * {{{
    *   case class Person(name: String, age: Int)
    *
    *   // Yields Some(Person("Peter", 23))
    *   Iterant[Coeval].of(Person("Peter", 23), Person("May", 21))
    *     .maxByL(_.age)
    *
    *   // Yields None
    *   Iterant[Coeval].empty[Int].maxByL(_.age)
    * }}}
    *
    * @param key is the function that returns the key for which the
    *            given ordering is defined
    *
    * @param K  is the `cats.Order` type class instance that's going
    *           to be used for comparing elements
    *
    * @return the maximum element of the source stream, relative
    *         to its key generated by the given function and the
    *         given ordering
    */
  final def maxByL[K](key: A => K)(implicit F: Sync[F], K: Order[K]): F[Option[A]] =
    reduceL((max, a) => if (K.compare(key(max), key(a)) < 0) a else max)

  /** Given a `cats.Order` over the stream's elements, returns the
    * maximum element in the stream.
    *
    * Example:
    * {{{
    *   // Yields Some(20)
    *   Iterant[Coeval].of(1, 10, 7, 6, 8, 20, 3, 5).maxL
    *
    *   // Yields None
    *   Iterant[Coeval].empty[Int].maxL
    * }}}
    *
    * @param A is the `cats.Order` type class instance that's going
    *          to be used for comparing elements
    *
    * @return the maximum element of the source stream, relative
    *         to the defined `Order`
    */
  final def maxL(implicit F: Sync[F], A: Order[A]): F[Option[A]] =
    reduceL((max, a) => if (A.compare(max, a) < 0) a else max)

  /** Takes the elements of the source iterant and emits the
    * element that has the minimum key value, where the key is
    * generated by the given function.
    *
    * Example:
    * {{{
    *   case class Person(name: String, age: Int)
    *
    *   // Yields Some(Person("May", 21))
    *   Iterant[Coeval].of(Person("Peter", 23), Person("May", 21))
    *     .minByL(_.age)
    *
    *   // Yields None
    *   Iterant[Coeval].empty[Int].minByL(_.age)
    * }}}
    *
    * @param key is the function that returns the key for which the
    *            given ordering is defined
    *
    * @param K  is the `cats.Order` type class instance that's going
    *           to be used for comparing elements
    *
    * @return the minimum element of the source stream, relative
    *         to its key generated by the given function and the
    *         given ordering
    */
  final def minByL[K](key: A => K)(implicit F: Sync[F], K: Order[K]): F[Option[A]] =
    reduceL((max, a) => if (K.compare(key(max), key(a)) > 0) a else max)

  /** Given a `cats.Order` over the stream's elements, returns the
    * minimum element in the stream.
    *
    * Example:
    * {{{
    *   // Yields Some(3)
    *   Iterant[Coeval].of(10, 7, 6, 8, 20, 3, 5).minL
    *
    *   // Yields None
    *   Iterant[Coeval].empty[Int].minL
    * }}}
    *
    * @param A is the `cats.Order` type class instance that's going
    *          to be used for comparing elements
    *
    * @return the minimum element of the source stream, relative
    *         to the defined `Order`
    */
  final def minL(implicit F: Sync[F], A: Order[A]): F[Option[A]] =
    reduceL((max, a) => if (A.compare(max, a) > 0) a else max)

  /** In case this Iterant is empty, switch to the given backup. */
  final def switchIfEmpty(backup: Iterant[F, A])(implicit F: Sync[F]): Iterant[F, A] =
    IterantSwitchIfEmpty(this, backup)

  /** Reduces the elements of the source using the specified
    * associative binary operator, going from left to right, start to
    * finish.
    *
    * Example:
    *
    * {{{
    *   // Yields Some(10)
    *   Iterant[Coeval].of(1, 2, 3, 4).reduceL(_ + _)
    *
    *   // Yields None
    *   Iterant[Coeval].empty[Int].reduceL(_ + _)
    * }}}
    *
    * @param op is an associative binary operation that's going
    *           to be used to reduce the source to a single value
    *
    * @return either `Some(value)` in case the stream is not empty,
    *         `value` being the result of inserting `op` between
    *         consecutive elements of this iterant, going from left
    *         to right, or `None` in case the stream is empty
    */
  final def reduceL(op: (A, A) => A)(implicit F: Sync[F]): F[Option[A]] =
    IterantReduce(self, op)

  /** Repeats the items emitted by the source continuously
    *
    * It terminates either on error or if the source is empty.
    */
  final def repeat(implicit F: Sync[F]): Iterant[F, A] =
    IterantRepeat(self)

  /** Returns an `Iterant` that mirrors the behavior of the source,
    * unless the source is terminated with an error, in which case
    * the streaming of events continues with the specified backup
    * sequence generated by the given partial function.
    *
    * The created `Iterant` mirrors the behavior of the source in
    * case the source does not end with an error or if the thrown
    * `Throwable` is not matched.
    *
    * Example: {{{
    *   val prefix = Iterant[Task].of(1, 2, 3, 4)
    *   val suffix = Iterant[Task].raiseError(DummyException("dummy"))
    *   val fa = prefix ++ suffix
    *
    *   fa.onErrorRecoverWith {
    *     case _: DummyException =>
    *       Iterant[Task].pure(5)
    *   }
    * }}}
    *
    * See [[onErrorHandleWith]] for the version that takes a total
    * function as a parameter.
    *
    * @param pf is a function that matches errors with a
    *        backup throwable that is subscribed when the source
    *        throws an error.
    */
  final def onErrorRecoverWith[B >: A](pf: PartialFunction[Throwable, Iterant[F, B]])(implicit F: Sync[F]): Iterant[F, B] =
    onErrorHandleWith { ex =>
      if (pf.isDefinedAt(ex)) pf(ex)
      else Iterant.raiseError[F, B](ex)
    }

  /** Returns an `Iterant` that mirrors the behavior of the source,
    * unless the source is terminated with an error, in which case
    * the streaming of events continues with the specified backup
    * sequence generated by the given function.
    *
    * Example: {{{
    *   val prefix = Iterant[Task].of(1, 2, 3, 4)
    *   val suffix = Iterant[Task].raiseError(DummyException("dummy"))
    *   val fa = prefix ++ suffix
    *
    *   fa.onErrorHandleWith {
    *     case _: DummyException =>
    *       Iterant[Task].pure(5)
    *     case other =>
    *       Iterant[Task].raiseError(other)
    *   }
    * }}}
    *
    * See [[onErrorRecoverWith]] for the version that takes a partial
    * function as a parameter.
    *
    * @param f is a function that matches errors with a
    *        backup throwable that is subscribed when the source
    *        throws an error.
    */
  final def onErrorHandleWith[B >: A](f: Throwable => Iterant[F, B])(implicit F: Sync[F]): Iterant[F, B] =
    IterantOnErrorHandleWith(self.upcast, f)

  /** Returns an `Iterant` that mirrors the behavior of the source,
    * unless the source is terminated with an error, in which
    * case the streaming of events fallbacks to an iterant
    * emitting a single element generated by the backup function.
    *
    * The created `Iterant` mirrors the behavior of the source
    * in case the source does not end with an error or if the
    * thrown `Throwable` is not matched.
    *
    * Example: {{{
    *   val prefix = Iterant[Task].of(1, 2, 3, 4)
    *   val suffix = Iterant[Task].raiseError(DummyException("dummy"))
    *   val fa = prefix ++ suffix
    *
    *   fa.onErrorRecover {
    *     case _: DummyException => 5
    *   }
    * }}}
    *
    * See [[onErrorHandle]] for the version that takes a
    * total function as a parameter.
    *
    * @param pf - a function that matches errors with a
    *        backup element that is emitted when the source
    *        throws an error.
    */
  final def onErrorRecover[B >: A](pf: PartialFunction[Throwable, B])(implicit F: Sync[F]): Iterant[F, B] =
    onErrorHandle { e =>
      if (pf.isDefinedAt(e)) pf(e)
      else throw e
    }

  /** Returns an `Iterant` that mirrors the behavior of the source,
    * unless the source is terminated with an error, in which
    * case the streaming of events fallbacks to an iterant
    * emitting a single element generated by the backup function.
    *
    * Example: {{{
    *   val prefix = Iterant[Task].of(1, 2, 3, 4)
    *   val suffix = Iterant[Task].raiseError(DummyException("dummy"))
    *   val fa = prefix ++ suffix
    *
    *   fa.onErrorHandle { _ => 5 }
    * }}}
    *
    * See [[onErrorRecover]] for the version that takes a
    * partial function as a parameter.
    *
    * @param f is a function that matches errors with a
    *        backup element that is emitted when the source
    *        throws an error.
    */
  final def onErrorHandle[B >: A](f: Throwable => B)(implicit F: Sync[F]): Iterant[F, B] =
    onErrorHandleWith { e => Iterant.pure[F, B](f(e)) }

  /** Returns a new `Iterant` that mirrors the source, but ignores
    * any errors in case they happen.
    */
  final def onErrorIgnore(implicit F: Sync[F]): Iterant[F, A] =
    onErrorHandleWith(_ => Iterant.empty[F, A])

  /** Lazily zip two iterants together, the elements of the emitted
    * tuples being fetched in parallel.
    *
    * This is the parallel version of [[zip]], the results are
    * still ordered, but it can yield non-deterministic ordering
    * of effects when fetching the elements of an emitted tuple.
    *
    * @param rhs is the other iterant to zip the source with (the
    *        right hand side)
    */
  final def parZip[G[_], B](rhs: Iterant[F, B])
    (implicit F: Sync[F], P: Parallel[F, G]): Iterant[F, (A, B)] =
    (self parZipMap rhs) ((a, b) => (a, b))

  /** Lazily zip two iterants together, in parallel, using the given
    * function `f` to produce output values.
    *
    * This is like [[zipMap]], except that the element pairs are
    * processed in parallel (ordered results, but non-deterministic
    * ordering of effects).
    *
    * @param rhs is the other iterant to zip the source with (the
    *        right hand side)
    *
    * @param f is the mapping function to transform the zipped
    *        `(A, B)` elements
    */
  final def parZipMap[G[_], B, C](rhs: Iterant[F, B])(f: (A, B) => C)
    (implicit F: Sync[F], P: Parallel[F, G]): Iterant[F, C] =
    IterantZipMap.par(this, rhs, f)

  /** Applies the function to the elements of the source and
    * concatenates the results.
    *
    * This variant of [[flatMap]] is not referentially transparent,
    * because it tries to apply function `f` immediately, in case the
    * `Iterant` is in a `NextCursor` or `NextBatch` state.
    *
    * To be used for optimizations, but keep in mind it's unsafe, as
    * its application isn't referentially transparent.
    *
    * @param f is the function mapping elements from the source to
    *        iterants
    */
  final def unsafeFlatMap[B](f: A => Iterant[F, B])(implicit F: Sync[F]): Iterant[F, B] =
    IterantConcat.unsafeFlatMap(this)(f)(F)

  /** Creates a new iterant that upon evaluation will select
    * the first `n` elements from the source and then stop,
    * in the order they are emitted by the source.
    *
    * Example: {{{
    *   // Yields 1, 2, 3
    *   Iterant[Task].of(1, 2, 3, 4, 5, 6).take(3)
    * }}}
    *
    * @param n is the number of elements to take from this iterant
    *
    * @return a new iterant instance that on evaluation will emit
    *         only the first `n` elements of this iterant
    */
  final def take(n: Int)(implicit F: Sync[F]): Iterant[F, A] =
    IterantTake(self, n)

  /** Creates a new iterable that only emits the last `n` elements
    * emitted by the source.
    *
    * In case the source triggers an error, then the underlying buffer
    * gets dropped and the error gets emitted immediately.
    *
    * Example: {{{
    *   // Yields 1, 2, 3
    *   Iterant[Task].of(1, 2, 3, 4, 5, 6).take(3)
    * }}}
    *
    * @param n is the number of elements to take from the end of the
    *        stream.
    *
    * @return a new iterant instance that on evaluation will emit the
    *         last `n` elements of the source
    */
  final def takeLast(n: Int)(implicit F: Sync[F]): Iterant[F, A] =
    IterantTakeLast(self, n)

  /** Takes longest prefix of elements that satisfy the given predicate
    * and returns a new iterant that emits those elements.
    *
    * Example: {{{
    *   // Yields 1, 2, 3
    *   Iterant[Task].of(1, 2, 3, 4, 5, 6).takeWhile(_ < 4)
    * }}}
    *
    * @param p is the function that tests each element, stopping
    *          the streaming on the first `false` result
    *
    * @return a new iterant instance that on evaluation will all
    *         elements of the source for as long as the given predicate
    *         returns `true`, stopping upon the first `false` result
    */
  final def takeWhile(p: A => Boolean)(implicit F: Sync[F]): Iterant[F, A] =
    IterantTakeWhile(self, p)(F)

  /** Takes longest prefix of elements zipped with their indices that satisfy the given predicate
    * and returns a new iterant that emits those elements.
    *
    * Example: {{{
    *   // Yields 1, 2
    *   Iterant[Task].of(1, 2, 3, 4, 5, 6).takeWhileWithIndex((_, idx) => idx != 2)
    * }}}
    *
    * @param p is the function that tests each element, stopping
    *          the streaming on the first `false` result
    *
    * @return a new iterant instance that on evaluation will all
    *         elements of the source for as long as the given predicate
    *         returns `true`, stopping upon the first `false` result
    */
  final def takeWhileWithIndex(p: (A, Long) => Boolean)(implicit F: Sync[F]): Iterant[F, A] =
    IterantTakeWhileWithIndex(self, p)(F)

  /** Takes every n-th element, dropping intermediary elements
    * and returns a new iterant that emits those elements.
    *
    * Example: {{{
    *   // Yields 2, 4, 6
    *   Iterant[Task].of(1, 2, 3, 4, 5, 6).takeEveryNth(2)
    *
    *   // Yields 1, 2, 3, 4, 5, 6
    *   Iterant[Task].of(1, 2, 3, 4, 5, 6).takeEveryNth(1)
    * }}}
    *
    * @param n is the sequence number of an element to be taken (must be > 0)
    *
    * @return a new iterant instance that on evaluation will return only every n-th
    *         element of the source
    */
  final def takeEveryNth(n: Int)(implicit F: Sync[F]): Iterant[F, A] =
    IterantTakeEveryNth(self, n)

  /** Drops the first element of the source iterant, emitting the rest.
    *
    * Example: {{{
    *   // Yields 2, 3, 4
    *   Iterant[Task].of(1, 2, 3, 4).tail
    * }}}
    *
    * @return a new iterant that upon evaluation will emit all
    *         elements of the source, except for the head
    */
  final def tail(implicit F: Sync[F]): Iterant[F, A] =
    IterantTail(self)(F)

  /** Lazily interleaves two iterants together, starting with the first
    * element from `self`.
    *
    * The length of the result will be the shorter of the two
    * arguments.
    *
    * Example: {{{
    *   val lh = Iterant[Task].of(11, 12)
    *   val rh = Iterant[Task].of(21, 22, 23)
    *
    *   // Yields 11, 21, 12, 22
    *   lh.interleave(rh)
    * }}}
    *
    * @param rhs is the other iterant to interleave the source with (the
    *        right hand side)
    */
  final def interleave[B >: A](rhs: Iterant[F, B])(implicit F: Sync[F]): Iterant[F, B] =
    IterantInterleave(self.upcast[B], rhs)(F)

  /** Converts this `Iterant` into an `org.reactivestreams.Publisher`.
    *
    * Meant for interoperability with other Reactive Streams
    * implementations. Also useful because it turns the `Iterant`
    * into another data type with a push-based communication protocol
    * with back-pressure.
    *
    * Usage sample:
    *
    * {{{
    *   import monix.eval.Task
    *   import monix.execution.rstreams.SingleAssignmentSubscription
    *   import org.reactivestreams.{Publisher, Subscriber, Subscription}
    *
    *   def sum(source: Publisher[Int], requestSize: Int): Task[Long] =
    *     Task.create { (_, cb) =>
    *       val sub = SingleAssignmentSubscription()
    *
    *       source.subscribe(new Subscriber[Int] {
    *         private[this] var requested = 0L
    *         private[this] var sum = 0L
    *
    *         def onSubscribe(s: Subscription): Unit = {
    *           sub := s
    *           requested = requestSize
    *           s.request(requestSize)
    *         }
    *
    *         def onNext(t: Int): Unit = {
    *           sum += t
    *           if (requestSize != Long.MaxValue) requested -= 1
    *
    *           if (requested <= 0) {
    *             requested = requestSize
    *             sub.request(request)
    *           }
    *         }
    *
    *         def onError(t: Throwable): Unit =
    *           cb.onError(t)
    *         def onComplete(): Unit =
    *           cb.onSuccess(sum)
    *       })
    *
    *       // Cancelable that can be used by Task
    *       sub
    *     }
    *
    *   val pub = Iterant[Task].of(1, 2, 3, 4).toReactivePublisher
    *
    *   // Yields 10
    *   sum(pub, requestSize = 128)
    * }}}
    *
    * See the [[http://www.reactive-streams.org/ Reactive Streams]]
    * for details.
    */
  final def toReactivePublisher(implicit F: Effect[F], ec: Scheduler): Publisher[A] =
    IterantToReactivePublisher(self)(F, ec)

  /** Applies a binary operator to a start value and all elements of
    * this `Iterant`, going left to right and returns a new
    * `Iterant` that emits on each step the result of the applied
    * function.
    *
    * Similar to [[foldLeftL]], but emits the state on each
    * step. Useful for modeling finite state machines.
    *
    * Example showing how state can be evolved and acted upon:
    * {{{
    *   sealed trait State[+A] { def count: Int }
    *   case object Init extends State[Nothing] { def count = 0 }
    *   case class Current[A](current: A, count: Int) extends State[A]
    *
    *   val scanned = source.scan(Init : State[A]) { (acc, a) =>
    *     acc match {
    *       case Init => Current(a, 1)
    *       case Current(_, count) => Current(a, count + 1)
    *     }
    *   }
    *
    *   scanned
    *     .takeWhile(_.count < 10)
    *     .collect { case Current(a, _) => a }
    * }}}
    *
    * @see [[scan0]] for the version that emits seed element at the beginning
    *
    * @param seed is the initial state
    * @param op is the function that evolves the current state
    *
    * @return a new iterant that emits all intermediate states being
    *         resulted from applying function `op`
    */
  final def scan[S](seed: => S)(op: (S, A) => S)(implicit F: Sync[F]): Iterant[F, S] =
    IterantScan(self, seed, op)

/** Applies a binary operator to a start value and all elements of
  * this `Iterant`, going left to right and returns a new
  * `Iterant` that emits on each step the result of the applied
  * function.
  *
  * This is a version of [[scan]] that emits seed element at the beginning,
  * similar to `scanLeft` on Scala collections.
  */
  final def scan0[S](seed: => S)(op: (S, A) => S)(implicit F: Sync[F]): Iterant[F, S] =
    suspend(F.map(F.delay(seed))(s => s +: scan(s)(op)))

  /** Applies a binary operator to a start value and all elements of
    * this `Iterant`, going left to right and returns a new
    * `Iterant` that emits on each step the result of the applied
    * function.
    *
    * Similar with [[scan]], but this can suspend and evaluate
    * side effects in the `F[_]` context, thus allowing for
    * asynchronous data processing.
    *
    * Similar to [[foldLeftL]] and [[foldWhileLeftEvalL]], but
    * emits the state on each step. Useful for modeling finite
    * state machines.
    *
    * Example showing how state can be evolved and acted upon:
    *
    * {{{
    *   sealed trait State[+A] { def count: Int }
    *   case object Init extends State[Nothing] { def count = 0 }
    *   case class Current[A](current: Option[A], count: Int)
    *     extends State[A]
    *
    *   case class Person(id: Int, name: String)
    *
    *   // Initial state
    *   val seed = Task.now(Init : State[Person])
    *
    *   val scanned = source.scanEval(seed) { (state, id) =>
    *     requestPersonDetails(id).map { person =>
    *       state match {
    *         case Init =>
    *           Current(person, 1)
    *         case Current(_, count) =>
    *           Current(person, count + 1)
    *       }
    *     }
    *   }
    *
    *   scanned
    *     .takeWhile(_.count < 10)
    *     .collect { case Current(a, _) => a }
    * }}}
    *
    * @see [[scan]] for the version that does not require using `F[_]`
    *      in the provided operator
    *
    * @see [[scanEval0]] for the version that emits seed element at the
    *      beginning
    *
    * @param seed is the initial state
    * @param op is the function that evolves the current state
    *
    * @return a new iterant that emits all intermediate states being
    *         resulted from applying the given function
    */
  final def scanEval[S](seed: F[S])(op: (S, A) => F[S])(implicit F: Sync[F]): Iterant[F, S] =
    IterantScanEval(self, seed, op)

/** Applies a binary operator to a start value and all elements of
  * this `Iterant`, going left to right and returns a new
  * `Iterant` that emits on each step the result of the applied
  * function.
  *
  * This is a version of [[scanEval]] that emits seed element at the beginning,
  * similar to `scanLeft` on Scala collections.
  */
  final def scanEval0[S](seed: F[S])(op: (S, A) => F[S])(implicit F: Sync[F]): Iterant[F, S] =
    Iterant.suspend(F.map(seed)(s => s +: self.scanEval(F.pure(s))(op)))

  /** Given a mapping function that returns a `B` type for which we have
    * a [[cats.Monoid]] instance, returns a new stream that folds the incoming
    * elements of the sources using the provided `Monoid[B].combine`, with the
    * initial seed being the `Monoid[B].empty` value, emitting the generated values
    * at each step.
    *
    * Equivalent with [[scan]] applied with the given [[cats.Monoid]], so given
    * our `f` mapping function returns a `B`, this law holds:
    * {{{
    * val B = implicitly[Monoid[B]]
    *
    * stream.scanMap(f) <-> stream.scan(B.empty)(B.combine)
    * }}}
    *
    * Example:
    * {{{
    * // Yields 2, 6, 12, 20, 30, 42
    * Iterant[Task].of(1, 2, 3, 4, 5, 6).scanMap(x => x * 2)
    * }}}
    *
    * @see [[scanMap0]] for the version that emits empty element at the beginning
    *
    * @param f is the mapping function applied to every incoming element of this `Iterant`
    *          before folding using `Monoid[B].combine`
    *
    * @return a new `Iterant` that emits all intermediate states being
    *         resulted from applying `Monoid[B].combine` function
    */
  final def scanMap[B](f: A => B)(implicit F: Sync[F], B: Monoid[B]): Iterant[F, B] =
    self.scan(B.empty)((acc, a) => B.combine(acc, f(a)))

/** Given a mapping function that returns a `B` type for which we have
  * a [[cats.Monoid]] instance, returns a new stream that folds the incoming
  * elements of the sources using the provided `Monoid[B].combine`, with the
  * initial seed being the `Monoid[B].empty` value, emitting the generated values
  * at each step.
  *
  * This is a version of [[scanMap]] that emits seed element at the beginning.
  */
  final def scanMap0[B](f: A => B)(implicit F: Sync[F], B: Monoid[B]): Iterant[F, B] =
    B.empty +: self.scanMap(f)


  /** Given evidence that type `A` has a `scala.math.Numeric` implementation,
    * sums the stream of elements.
    *
    * An alternative to [[foldL]] which does not require any imports and works
    * in cases `cats.Monoid` is not defined for values (e.g. `A = Char`)
    */
  final def sumL(implicit F: Sync[F], A: Numeric[A]): F[A] =
    foldLeftL(A.zero)(A.plus)

  /** Aggregates all elements in a `List` and preserves order.
    *
    * Example: {{{
    *   // Yields List(1, 2, 3, 4)
    *   Iterant[Task].of(1, 2, 3, 4).toListL
    * }}}
    *
    * Note that this operation is dangerous, since if the iterant is
    * infinite then this operation is non-terminating, the process
    * probably blowing up with an out of memory error sooner or later.
    */
  final def toListL(implicit F: Sync[F]): F[List[A]] =
    IterantFoldLeft.toListL(self)(F)

  /** Lazily zip two iterants together.
    *
    * The length of the result will be the shorter of the two
    * arguments.
    *
    * Example: {{{
    *   val lh = Iterant[Task].of(11, 12, 13, 14)
    *   val rh = Iterant[Task].of(21, 22, 23, 24, 25)
    *
    *   // Yields (11, 21), (12, 22), (13, 23), (14, 24)
    *   lh.zip(rh)
    * }}}
    *
    * @param rhs is the other iterant to zip the source with (the
    *        right hand side)
    */
  final def zip[B](rhs: Iterant[F, B])(implicit F: Sync[F]): Iterant[F, (A, B)] =
    (self zipMap rhs) ((a, b) => (a, b))

  /** Lazily zip two iterants together, using the given function `f` to
    * produce output values.
    *
    * The length of the result will be the shorter of the two
    * arguments.
    *
    * Example: {{{
    *   val lh = Iterant[Task].of(11, 12, 13, 14)
    *   val rh = Iterant[Task].of(21, 22, 23, 24, 25)
    *
    *   // Yields 32, 34, 36, 38
    *   lh.zipMap(rh) { (a, b) => a + b }
    * }}}
    *
    * @param rhs is the other iterant to zip the source with (the
    *        right hand side)
    *
    * @param f is the mapping function to transform the zipped
    *        `(A, B)` elements
    */
  final def zipMap[B, C](rhs: Iterant[F, B])(f: (A, B) => C)
    (implicit F: Sync[F]): Iterant[F, C] =
    IterantZipMap.seq(this, rhs, f)

  /** Zips the emitted elements of the source with their indices.
    *
    * The length of the result will be the same as the source.
    *
    * Example: {{{
    *   val source = Iterant[Task].of("Sunday", "Monday", "Tuesday", "Wednesday")
    *
    *   // Yields ("Sunday", 0), ("Monday", 1), ("Tuesday", 2), ("Wednesday", 3)
    *   source.zipWithIndex
    * }}}
    */
  final def zipWithIndex(implicit F: Sync[F]): Iterant[F, (A, Long)] =
    IterantZipWithIndex(this)
}

/** Defines the standard [[Iterant]] builders.
  *
  * @define NextDesc The [[monix.tail.Iterant.Next Next]] state
  *         of the [[Iterant]] represents a `head` / `rest`
  *         cons pair, where the `head` is a strict value.
  *
  *         Note the `head` being a strict value means that it is
  *         already known, whereas the `rest` is meant to be lazy and
  *         can have asynchronous behavior as well, depending on the `F`
  *         type used.
  *
  *         See [[monix.tail.Iterant.NextCursor NextCursor]]
  *         for a state where the head is a strict immutable list.
  *
  * @define NextCursorDesc The [[monix.tail.Iterant.NextCursor NextCursor]] state
  *         of the [[Iterant]] represents an `batch` / `rest` cons pair,
  *         where `batch` is an [[scala.collection.Iterator Iterator]]
  *         type that can generate a whole batch of elements.
  *
  *         Useful for doing buffering, or by giving it an empty iterator,
  *         useful to postpone the evaluation of the next element.
  *
  * @define NextBatchDesc The [[monix.tail.Iterant.NextBatch NextBatch]] state
  *         of the [[Iterant]] represents an `batch` / `rest` cons pair,
  *         where `batch` is an [[scala.collection.Iterable Iterable]]
  *         type that can generate a whole batch of elements.
  *
  * @define SuspendDesc The [[monix.tail.Iterant.Suspend Suspend]] state
  *         of the [[Iterant]] represents a suspended stream to be
  *         evaluated in the `F` context. It is useful to delay the
  *         evaluation of a stream by deferring to `F`.
  *
  * @define ScopeDesc The [[monix.tail.Iterant.Scope Scope]] state
  *         of the [[Iterant]] represents a stream that is able to
  *         specify the acquisition and release of a resource, to
  *         be used in generating stream events.
  *
  *         `Scope` is effectively the encoding of
  *         [[https://typelevel.org/cats-effect/typeclasses/bracket.html Bracket]],
  *         necessary for safe handling of resources. The `use`
  *         parameter is supposed to trigger a side effectful action
  *         that allocates resources, which are then used via `use`
  *         and released via `close`.
  *
  *         Note that this is often used in combination with
  *         [[Iterant.Suspend Suspend]] and data types like
  *         [[https://typelevel.org/cats-effect/concurrency/ref.html cats.effect.concurrent.Ref]]
  *         in order to communicate the acquired resources between
  *         `open`, `use` and `close`.
  *
  * @define LastDesc The [[monix.tail.Iterant.Last Last]] state of the
  *         [[Iterant]] represents a completion state as an alternative to
  *         [[monix.tail.Iterant.Halt Halt(None)]], describing one
  *         last element.
  *
  *         It is introduced as an optimization, being equivalent to
  *         `Next(item, F.pure(Halt(None)), F.unit)`, to avoid extra processing
  *         in the monadic `F[_]` and to short-circuit operations such as
  *         concatenation and `flatMap`.
  *
  * @define HaltDesc The [[monix.tail.Iterant.Halt Halt]] state
  *         of the [[Iterant]] represents the completion state
  *         of a stream, with an optional exception if an error
  *         happened.
  *
  *         `Halt` is received as a final state in the iteration process.
  *         This state cannot be followed by any other element and
  *         represents the end of the stream.
  *
  * @see [[Iterant.Last]] for an alternative that signals one
  *              last item, as an optimisation
  *
  * @define builderSuspendByName Promote a non-strict value representing a
  *         stream to a stream of the same type, effectively delaying
  *         its initialisation.
  *
  * @define headParamDesc is the current element to be signaled
  *
  * @define lastParamDesc is the last element being signaled, after which
  *         the consumer can stop the iteration
  *
  * @define cursorParamDesc is an [[scala.collection.Iterator Iterator]] type
  *         that can generate elements by traversing a collection, a standard
  *         array or any `Iterator`
  *
  * @define generatorParamDesc is a [[scala.collection.Iterable Iterable]]
  *         type that can generate elements by traversing a collection,
  *         a standard array or any `Iterable`
  *
  * @define restParamDesc is the next state in the sequence that
  *         will produce the rest of the stream when evaluated
  *
  * @define stopParamDesc is a computation to be executed in case
  *         streaming is stopped prematurely, giving it a chance
  *         to do resource cleanup (e.g. close file handles)
  *
  * @define exParamDesc is an error to signal at the end of the stream,
  *        or `None` in case the stream has completed normally
  *
  * @define suspendByNameParam is the by-name parameter that will generate
  *         the stream when evaluated
  *
  * @define openParamDesc is an effect that should allocate necessary
  *         resources to be used in `use` and released in `close`
  *
  * @define useParamDesc is the stream created via this scope
  *
  * @define closeParamDesc is an effect that should deallocate
  *         acquired resources via `open` and that will be executed
  *         no matter what
  *
  * @define concatLhDesc is the left hand side of the concatenation,
  *         to be processed before the right-hand side
  *
  * @define concatRhDesc is the rest of the stream, to be processed
  *         after the left-hand side is
  *
  * @define intervalAtFixedRateDesc Creates an iterant that
  *         emits auto-incremented natural numbers (longs).
  *         at a fixed rate, as given by the specified `period`.
  *         The amount of time it takes to process an incoming
  *         value gets subtracted from provided `period`, thus
  *         created iterant tries to emit events spaced by the
  *         given time interval, regardless of how long further
  *         processing takes
  *
  * @define intervalWithFixedDelayDesc Creates an iterant that
  *         emits auto-incremented natural numbers (longs) spaced
  *         by a given time interval. Starts from 0 with no delay,
  *         after which it emits incremented numbers spaced by the
  *         `period` of time. The given `period` of time acts as a
  *         fixed delay between successive events.
  */
object Iterant extends IterantInstances {
  /** Returns an [[IterantBuilders]] instance for the specified `F`
    * monadic type that can be used to build [[Iterant]] instances.
    *
    * Example:
    * {{{
    *   Iterant[Task].range(0, 10)
    * }}}
    */
  def apply[F[_]](implicit F: IterantBuilders.From[F]): F.Builders = F.instance

  /** Alias for [[now]]. */
  def pure[F[_], A](a: A): Iterant[F, A] =
    now[F, A](a)

  /** Creates a stream that depends on resource allocated by a
    * monadic value, ensuring the resource is released.
    *
    * Typical use-cases are working with files or network sockets
    *
    * @param acquire resource to acquire at the start of the stream
    * @param release function that releases the acquired resource
    *
    * Example:
    * {{{
    *   val printer =
    *     Iterant.resource {
    *       IO(new PrintWriter("./lines.txt"))
    *     } { writer =>
    *       IO(writer.close())
    *     }
    *
    *   // Safely use the resource, because the release is
    *   // scheduled to happen afterwards
    *   val writeLines = printer.flatMap { writer =>
    *     Iterant[IO]
    *       .fromIterator(Iterator.from(1))
    *       .mapEval(i => IO { writer.println(s"Line #\$i") })
    *   }
    *
    *   // Write 100 numbered lines to the file
    *   // closing the writer when finished
    *   writeLines.take(100).completeL.unsafeRunSync()
    * }}}
    */
  def resource[F[_], A](acquire: F[A])
    (release: A => F[Unit])
    (implicit F: Sync[F]): Iterant[F, A] = {
    import cats.syntax.all._

    suspendS(
      for {
        ref <- Ref[F].of(none[A])
        open  = acquire.flatMap(a => ref.set(a.some))
        close = ref.getAndSet(none).flatMap(_.fold(F.unit)(release))
        use   = ref.get.map(_.fold(Iterant.empty[F, A])(Iterant.pure))
      } yield scopeS(open, use, _ => close)
    )
  }

  /** DEPRECATED — please use [[Iterant.resource]].
    *
    * The `Iterant.bracket` operation was meant for streams, but
    * this name in `Iterant` now refers to the semantics of the
    * `cats.effect.Bracket` type class, implemented in
    * [[Iterant!.bracket bracket]].
    */
  @deprecated("Use Iterant.resource", since="3.0.0-RC2")
  def bracket[F[_], A, B](acquire: F[A])
    (use: A => Iterant[F, B], release: A => F[Unit])
    (implicit F: Sync[F]): Iterant[F, B] =
    resource(acquire)(release).flatMap(use)

  /** Lifts a strict value into the stream context, returning a
    * stream of one element.
    */
  def now[F[_], A](a: A): Iterant[F, A] =
    lastS(a)

  /** Builds a stream state equivalent with [[Iterant.Last]].
    *
    * $LastDesc
    *
    * @param item $lastParamDesc
    */
  def lastS[F[_], A](item: A): Iterant[F, A] =
    Last(item)

  /** Lifts a non-strict value into the stream context, returning a
    * stream of one element that is lazily evaluated.
    */
  def eval[F[_], A](a: => A)(implicit F: Sync[F]): Iterant[F, A] =
    Suspend(F.delay(lastS[F, A](a)))

  /** Alias for [[eval]]. */
  def delay[F[_], A](a: => A)(implicit F: Sync[F]): Iterant[F, A] =
    eval(a)(F)

  /** Lifts a value from monadic context into the stream context,
    * returning a stream of one element
    */
  def liftF[F[_], A](fa: F[A])(implicit F: Functor[F]): Iterant[F, A] =
    Suspend(F.map(fa)(lastS))

  /** Builds a stream state equivalent with [[Iterant.Next]].
    *
    * $NextDesc
    *
    * @param item $headParamDesc
    * @param rest $restParamDesc
    */
  def nextS[F[_], A](item: A, rest: F[Iterant[F, A]]): Iterant[F, A] =
    Next[F, A](item, rest)

  /** Builds a stream state equivalent with [[Iterant.NextCursor]].
    *
    * $NextCursorDesc
    *
    * @param items $cursorParamDesc
    * @param rest $restParamDesc
    */
  def nextCursorS[F[_], A](items: BatchCursor[A], rest: F[Iterant[F, A]]): Iterant[F, A] =
    NextCursor[F, A](items, rest)

  /** Builds a stream state equivalent with [[Iterant.NextBatch]].
    *
    * $NextBatchDesc
    *
    * @param items $generatorParamDesc
    * @param rest $restParamDesc
    */
  def nextBatchS[F[_], A](items: Batch[A], rest: F[Iterant[F, A]]): Iterant[F, A] =
    NextBatch[F, A](items, rest)

  /** Builds a stream state equivalent with [[Iterant.Halt]].
    *
    * $HaltDesc
    *
    * @param e $exParamDesc
    */
  def haltS[F[_], A](e: Option[Throwable]): Iterant[F, A] =
    Halt[F, A](e)

  /** Alias for [[Iterant.suspend[F[_],A](fa* suspend]].
    *
    * $builderSuspendByName
    *
    * @param fa $suspendByNameParam
    */
  def defer[F[_], A](fa: => Iterant[F, A])(implicit F: Sync[F]): Iterant[F, A] =
    suspend(fa)

  /** $builderSuspendByName
    *
    * @param fa $suspendByNameParam
    */
  def suspend[F[_], A](fa: => Iterant[F, A])(implicit F: Sync[F]): Iterant[F, A] =
    suspend[F, A](F.delay(fa))

  /** Defers the stream generation to the underlying evaluation
    * context (e.g. `Task`, `Coeval`, `IO`, etc), building a reference
    * equivalent with [[Iterant.Suspend]].
    *
    * $SuspendDesc
    *
    * @param rest $restParamDesc
    */
  def suspend[F[_], A](rest: F[Iterant[F, A]]): Iterant[F, A] =
    Suspend[F, A](rest)

  /** Builds a stream state equivalent with [[Iterant.NextCursor]].
    *
    * $SuspendDesc
    *
    * @param rest $restParamDesc
    */
  def suspendS[F[_], A](rest: F[Iterant[F, A]]): Iterant[F, A] =
    Suspend[F, A](rest)

<<<<<<< HEAD
  /** Builds a stream state equivalent with [[Iterant.Scope]].
    *
    * $ScopeDesc
    *
    * @param open  $openParamDesc
    * @param use   $useParamDesc
    * @param close $closeParamDesc
    */
=======
  def concatS[F[_], A](lh: F[Iterant[F, A]], rh: F[Iterant[F, A]]): Iterant[F, A] =
    Concat[F, A](lh, rh)

>>>>>>> 11c737dd
  def scopeS[F[_], A](open: F[Unit], use: F[Iterant[F, A]], close: ExitCase[Throwable] => F[Unit]): Iterant[F, A] =
    Scope(open, use, close)

  /** Builds a stream state equivalent with [[Iterant.Concat]].
    *
    * $ConcatDesc
    *
    * @param lh $concatLhDesc
    * @param rh $concatRhDesc
    */
  def concatS[F[_], A](lh: F[Iterant[F, A]], rh: F[Iterant[F, A]]): Iterant[F, A] =
    Concat(lh, rh)

  /** Returns an empty stream that ends with an error. */
  def raiseError[F[_], A](ex: Throwable): Iterant[F, A] =
    Halt[F, A](Some(ex))

  /** Keeps calling `f` and concatenating the resulting iterants for
    * each `scala.util.Left` event emitted by the source,
    * concatenating the resulting iterants and generating
    * events out of `scala.util.Right[B]` values.
    *
    * Based on Phil Freeman's
    * [[http://functorial.com/stack-safety-for-free/index.pdf Stack Safety for Free]].
    */
  def tailRecM[F[_], A, B](a: A)(f: A => Iterant[F, Either[A, B]])(implicit F: Sync[F]): Iterant[F, B] =
    IterantConcat.tailRecM(a)(f)

  /** Converts any standard `Array` into a stream. */
  def fromArray[F[_], A](xs: Array[A])(implicit F: Applicative[F]): Iterant[F, A] =
    NextBatch(Batch.fromArray(xs), F.pure(empty[F, A]))

  /** Converts any `scala.collection.Seq` into a stream. */
  def fromSeq[F[_], A](xs: Seq[A])(implicit F: Applicative[F]): Iterant[F, A] =
    xs match {
      case ref: LinearSeq[_] =>
        fromList[F, A](ref.asInstanceOf[LinearSeq[A]])(F)
      case ref: IndexedSeq[_] =>
        fromIndexedSeq[F, A](ref.asInstanceOf[IndexedSeq[A]])(F)
      case _ =>
        fromIterable(xs)(F)
    }

  /** Converts any Scala `collection.immutable.LinearSeq` into
    * a stream.
    */
  def fromList[F[_], A](xs: LinearSeq[A])(implicit F: Applicative[F]): Iterant[F, A] =
    NextBatch(Batch.fromSeq(xs), F.pure(empty[F, A]))

  /** Converts any Scala `collection.IndexedSeq` into a stream
    * (e.g. `Vector`).
    */
  def fromIndexedSeq[F[_], A](xs: IndexedSeq[A])(implicit F: Applicative[F]): Iterant[F, A] =
    NextBatch(Batch.fromIndexedSeq(xs), F.pure(empty[F, A]))

  /** Converts a `scala.collection.Iterable` into a stream. */
  def fromIterable[F[_], A](xs: Iterable[A])(implicit F: Applicative[F]): Iterant[F, A] = {
    val bs = if (xs.hasDefiniteSize) recommendedBatchSize else 1
    NextBatch(Batch.fromIterable(xs, bs), F.pure(empty[F, A]))
  }

  /** Converts a `scala.collection.Iterator` into a stream. */
  def fromIterator[F[_], A](xs: Iterator[A])(implicit F: Applicative[F]): Iterant[F, A] = {
    val bs = if (xs.hasDefiniteSize) recommendedBatchSize else 1
    NextCursor[F, A](BatchCursor.fromIterator(xs, bs), F.pure(empty))
  }

  /** Converts a [[monix.tail.batches.Batch Batch]] into a stream. */
  def fromBatch[F[_], A](xs: Batch[A])(implicit F: Applicative[F]): Iterant[F, A] =
    NextBatch(xs, F.pure(empty[F, A]))

  /** Converts a [[monix.tail.batches.BatchCursor BatchCursor]] into a stream. */
  def fromBatchCursor[F[_], A](xs: BatchCursor[A])(implicit F: Applicative[F]): Iterant[F, A] =
    NextCursor(xs, F.pure(empty[F, A]))

  /** Given an `org.reactivestreams.Publisher`, converts it into a
    * Monix Iterant.
    *
    * @see [[Iterant.toReactivePublisher]] for converting an `Iterant` to
    *      a reactive publisher.
    *
    * @param publisher is the `org.reactivestreams.Publisher` reference to
    *                  wrap into an [[Iterant]]
    *
    * @param strategy  is a [[monix.execution.rstreams.ReactivePullStrategy ReactivePullStrategy]]
    *                  that describes how elements are requested from a `Publisher`
    *
    */
  def fromReactivePublisher[F[_], A](publisher: Publisher[A])(implicit F: Async[F], timer: Timer[F], strategy: ReactivePullStrategy = ReactivePullStrategy.Default): Iterant[F, A] = {
    IterantFromReactivePublisher(publisher, strategy)
  }

  /** Given an initial state and a generator function that produces the
    * next state and the next element in the sequence, creates an
    * `Iterant` that keeps generating `NextBatch` items produced
    * by our generator function with default `recommendedBatchSize`.
    *
    * Example: {{{
    *   val f = (x: Int) => (x + 1, x * 2)
    *   val seed = 1
    *   val stream = Iterant.fromStateAction[Task, Int, Int](f)(seed)
    *
    *   // Yields 2, 3, 5, 9
    *   stream.take(5)
    * }}}
    *
    * @see [[fromStateActionL]] for version supporting `F[_]`
    *     in result of generator function and seed element
    */
  def fromStateAction[F[_], S, A](f: S => (A, S))(seed: => S)(implicit F: Sync[F]): Iterant[F, A] = {
    def loop(state: S): Iterant[F, A] = {
      var toProcess = recommendedBatchSize
      var currentState = state
      val buffer = mutable.Buffer[A]()

      while (toProcess > 0) {
        val (elem, newState) = f(currentState)
        buffer.append(elem)
        currentState = newState
        toProcess -= 1
      }
      NextBatch[F, A](Batch.fromSeq(buffer), F.delay(loop(currentState)))
    }
    try loop(seed)
    catch { case e if NonFatal(e) => Halt(Some(e)) }
  }

  /** Given an initial state and a generator function that produces the
    * next state and the next element in the sequence in `F[_]` context, creates an
    * `Iterant` that keeps generating `Next` items produced by our generator function.
    *
    * Example: {{{
    *   val f = (x: Int) => F.pure((x + 1, x * 2))
    *   val seed = F.pure(1)
    *   val stream = Iterant.fromStateAction[Task, Int, Int](f)(seed)
    *
    *   // Yields 2, 3, 5, 9
    *   stream.take(5)
    * }}}
    *
    * @see [[fromStateAction]] for version without `F[_]` context which generates `NextBatch` items
    */
  def fromStateActionL[F[_], S, A](f: S => F[(A, S)])(seed: => F[S])(implicit F: Sync[F]): Iterant[F, A] = {
    import cats.syntax.all._

    def loop(state: S): F[Iterant[F, A]] =
      try {
        f(state).map { case (elem, newState) =>
          Next(elem, F.suspend(loop(newState)))
        }
      } catch {
        case e if NonFatal(e) => F.pure(Halt(Some(e)))
      }
    Suspend(F.suspend(seed.flatMap(loop)))
  }

  /** Builds a stream that on evaluation will produce equally spaced
    * values in some integer interval.
    *
    * @param from the start value of the stream
    * @param until the end value of the stream (exclusive from the stream)
    * @param step the increment value of the tail (must be positive or negative)
    *
    * @return the tail producing values `from, from + step, ...` up
    *         to, but excluding `until`
    */
  def range[F[_]](from: Int, until: Int, step: Int = 1)(implicit F: Applicative[F]): Iterant[F, Int] =
    NextBatch(Batch.range(from, until, step), F.pure(empty[F, Int]))

  /** Builds a stream that repeats the items provided in argument.
    *
    * It terminates either on error or if the source is empty.
    */
  def repeat[F[_], A](elems: A*)(implicit F: Sync[F]): Iterant[F, A] = elems match {
    case Seq() => Iterant.empty
    case Seq(elem) =>
      // trick to optimize recursion, see Optimisation section at:
      // https://japgolly.blogspot.com.by/2017/12/practical-awesome-recursion-ch-02.html
      var result: Iterant[F, A] = null
      result = Next[F, A](elem, F.delay(result))
      result
    case _ =>
      var result: Iterant[F, A] = null
      result = NextBatch(Batch(elems: _*), F.delay(result))
      result
  }

  /** Builds a stream that suspends provided thunk and evaluates
    * it indefinitely on-demand.
    *
    * The stream will only terminate if evaluation throws an exception
    *
    * Referentially transparent alternative to `Iterator.continually`
    *
    * Example: infinite sequence of random numbers
    * {{{
    *   import scala.util.Random
    *
    *   val randomInts = Iterant[Coeval].repeatEval(Random.nextInt())
    * }}}
    *
    */
  def repeatEval[F[_], A](thunk: => A)(implicit F: Sync[F]): Iterant[F, A] =
    repeatEvalF(F.delay(thunk))

  /**
    * Builds a stream that evaluates provided effectful values indefinitely.
    *
    * The stream will only terminate if an error is raised in F context
    */
  def repeatEvalF[F[_], A](fa: F[A])(implicit F: Sync[F]): Iterant[F, A] =
    repeat[F, Unit](()).mapEval(_ => fa)

  /** Returns an empty stream. */
  def empty[F[_], A]: Iterant[F, A] =
    emptyRef.asInstanceOf[Iterant[F, A]]

  /** $intervalAtFixedRateDesc
    *
    * @param period period between 2 successive emitted values
    * @param timer is the timer implementation used to generate
    *        delays and to fetch the current time
    */
  def intervalAtFixedRate[F[_]](period: FiniteDuration)
    (implicit F: Async[F], timer: Timer[F]): Iterant[F, Long] =
    IterantIntervalAtFixedRate(Duration.Zero, period)

  /** $intervalAtFixedRateDesc
    *
    * This version of the `intervalAtFixedRate` allows specifying an
    * `initialDelay` before first value is emitted
    *
    * @param initialDelay initial delay before emitting the first value
    * @param period period between 2 successive emitted values
    * @param timer is the timer implementation used to generate
    *        delays and to fetch the current time
    */
  def intervalAtFixedRate[F[_]](initialDelay: FiniteDuration, period: FiniteDuration)
    (implicit F: Async[F], timer: Timer[F]): Iterant[F, Long] =
    IterantIntervalAtFixedRate(initialDelay, period)

  /** $intervalWithFixedDelayDesc
    *
    * Without having an initial delay specified, this overload
    * will immediately emit the first item, without any delays.
    *
    * @param delay the time to wait between 2 successive events
    * @param timer is the timer implementation used to generate
    *        delays and to fetch the current time
    */
  def intervalWithFixedDelay[F[_]](delay: FiniteDuration)
    (implicit F: Async[F], timer: Timer[F]): Iterant[F, Long] =
    IterantIntervalWithFixedDelay(Duration.Zero, delay)

  /** $intervalWithFixedDelayDesc
    *
    * @param initialDelay is the delay to wait before emitting the first event
    * @param delay the time to wait between 2 successive events
    * @param timer is the timer implementation used to generate
    *        delays and to fetch the current time
    */
  def intervalWithFixedDelay[F[_]](initialDelay: FiniteDuration, delay: FiniteDuration)
    (implicit F: Async[F], timer: Timer[F]): Iterant[F, Long] =
    IterantIntervalWithFixedDelay(initialDelay, delay)

  /** Concatenates list of Iterants into a single stream
    */
  def concat[F[_], A](xs: Iterant[F, A]*)(implicit F: Sync[F]): Iterant[F, A] =
    xs.foldLeft(Iterant.empty[F, A])((acc, e) => IterantConcat.concat(acc, F.pure(e))(F))

  /** $NextDesc
    *
    * @param item $headParamDesc
    * @param rest $restParamDesc
    */
  final case class Next[F[_], A](item: A, rest: F[Iterant[F, A]])
    extends Iterant[F, A] {

    def accept[B](visitor: Visitor[F, A, B]): Iterant[F, B] =
      visitor.visit(this)
  }

  /** $LastDesc
    *
    * @param item $lastParamDesc
    */
  final case class Last[F[_], A](item: A)
    extends Iterant[F, A] {

    def accept[B](visitor: Visitor[F, A, B]): Iterant[F, B] =
      visitor.visit(this)
  }

  /** $NextCursorDesc
    *
    * @param cursor $cursorParamDesc
    * @param rest $restParamDesc
    */
  final case class NextCursor[F[_], A](cursor: BatchCursor[A], rest: F[Iterant[F, A]])
    extends Iterant[F, A] {

    def accept[B](visitor: Visitor[F, A, B]): Iterant[F, B] =
      visitor.visit(this)
  }

  /** $NextBatchDesc
    *
    * @param batch $generatorParamDesc
    * @param rest $restParamDesc
    */
  final case class NextBatch[F[_], A](batch: Batch[A], rest: F[Iterant[F, A]])
    extends Iterant[F, A] {

    def accept[B](visitor: Visitor[F, A, B]): Iterant[F, B] =
      visitor.visit(this)
  }

  /** Builds a stream state equivalent with [[Iterant.NextCursor]].
    *
    * $SuspendDesc
    *
    * @param rest $restParamDesc
    */
  final case class Suspend[F[_], A](rest: F[Iterant[F, A]])
    extends Iterant[F, A] {

    def accept[B](visitor: Visitor[F, A, B]): Iterant[F, B] =
      visitor.visit(this)
  }

  /** $HaltDesc
    *
    * @param e $exParamDesc
    */
  final case class Halt[F[_], A](e: Option[Throwable])
    extends Iterant[F, A] {

    def accept[B](visitor: Visitor[F, A, B]): Iterant[F, B] =
      visitor.visit(this)
  }

  /** $ScopeDesc
    *
    * @param open  $openParamDesc
    * @param use   $useParamDesc
    * @param close $closeParamDesc
    */
  final case class Scope[F[_], A](
    open: F[Unit],
    use: F[Iterant[F, A]],
    close: ExitCase[Throwable] => F[Unit])
    extends Iterant[F, A] {

    def accept[B](visitor: Visitor[F, A, B]): Iterant[F, B] =
      visitor.visit(this)
  }

  /** $ConcatDesc
    *
    * @param lh $concatLhDesc
    * @param rh $concatRhDesc
    */
  final case class Concat[F[_], A](lh: F[Iterant[F, A]], rh: F[Iterant[F, A]])
    extends Iterant[F, A] {

    def accept[B](visitor: Visitor[F, A, B]): Iterant[F, B] =
      visitor.visit(this)
  }

  /** Implements the
    * [[https://en.wikipedia.org/wiki/Visitor_pattern Visitor Pattern]]
    * for interpreting the `Iterant` data structure.
    *
    * This can be used as an alternative to pattern matching and is
    * used in the implementation of `Iterant` for performance reasons.
    *
    * WARN: this being a class instead of a recursive function, it means
    * that it often has to keep "shared state". Keeping shared state
    * is great for performance, but breaks referential transparency,
    * so use with care.
    */
  trait Visitor[F[_], A, B] extends (Iterant[F, A] => Iterant[F, B]) {
    /** Processes [[Iterant.Next]]. */
    def visit(ref: Next[F, A]): Iterant[F, B]

    /** Processes [[Iterant.NextBatch]]. */
    def visit(ref: NextBatch[F, A]): Iterant[F, B]

    /** Processes [[Iterant.NextCursor]]. */
    def visit(ref: NextCursor[F, A]): Iterant[F, B]

    /** Processes [[Iterant.Suspend]]. */
    def visit(ref: Suspend[F, A]): Iterant[F, B]

    /** Processes [[Iterant.Concat]]. */
    def visit(ref: Concat[F, A]): Iterant[F, B]

    /** Processes [[Iterant.Scope]]. */
    def visit(ref: Scope[F, A]): Iterant[F, B]

    /** Processes [[Iterant.Last]]. */
    def visit(ref: Last[F, A]): Iterant[F, B]

    /** Processes [[Iterant.Halt]]. */
    def visit(ref: Halt[F, A]): Iterant[F, B]

    final def apply(fa: Iterant[F, A]): Iterant[F, B] =
      fa.accept(this)
  }
}

private[tail] trait IterantInstances extends IterantInstances1 {
  /** Provides type class instances for `Iterant[Task, A]`, based
    * on the default instances provided by
    * [[monix.eval.Task.catsAsync Task.catsAsync]].
    */
  implicit val catsInstancesForTask: CatsAsyncInstances[Task] =
    catsAsyncInstances[Task]

  /** Provides type class instances for `Iterant[Coeval, A]`, based on
    * the default instances provided by
    * [[monix.eval.Coeval.catsSync Coeval.catsSync]].
    */
  implicit val catsInstancesForCoeval: CatsSyncInstances[Coeval] =
    catsSyncInstances[Coeval]

  /** Provides type class instances for `Iterant[IO, A]`. */
  implicit val catsInstancesForIO: CatsAsyncInstances[IO] =
    catsAsyncInstances[IO]
}

private[tail] trait IterantInstances1 extends IterantInstances0 {
  /** Provides the `cats.effect.Async` instance for [[Iterant]]. */
  implicit def catsAsyncInstances[F[_]](implicit F: Async[F]): CatsAsyncInstances[F] =
    new CatsAsyncInstances[F]()

  /** Provides the `cats.effect.Async` instance for [[Iterant]]. */
  class CatsAsyncInstances[F[_]](implicit F: Async[F])
    extends CatsSyncInstances[F]
      with Async[Iterant[F, ?]] {

    override def async[A](k: (Either[Throwable, A] => Unit) => Unit): Iterant[F, A] =
      Iterant.liftF(F.async(k))
    override def asyncF[A](k: (Either[Throwable, A] => Unit) => Iterant[F, Unit]): Iterant[F, A] =
      Iterant.liftF(F.asyncF(cb => k(cb).completeL))
  }
}

private[tail] trait IterantInstances0 {
  /** Provides the `cats.effect.Sync` instance for [[Iterant]]. */
  implicit def catsSyncInstances[F[_]](implicit F: Sync[F]): CatsSyncInstances[F] =
    new CatsSyncInstances[F]()

  /** Provides the `cats.effect.Sync` instance for [[Iterant]]. */
  class CatsSyncInstances[F[_]](implicit F: Sync[F])
    extends Sync[Iterant[F, ?]]
      with MonoidK[Iterant[F, ?]]
      with CoflatMap[Iterant[F, ?]] {

    override def pure[A](a: A): Iterant[F, A] =
      Iterant.pure(a)

    override def map[A, B](fa: Iterant[F, A])(f: (A) => B): Iterant[F, B] =
      fa.map(f)(F)

    override def flatMap[A, B](fa: Iterant[F, A])(f: (A) => Iterant[F, B]): Iterant[F, B] =
      fa.flatMap(f)

    override def map2[A, B, Z](fa: Iterant[F, A], fb: Iterant[F, B])(f: (A, B) => Z): Iterant[F, Z] =
      fa.flatMap(a => fb.map(b => f(a, b))(F))

    override def ap[A, B](ff: Iterant[F, (A) => B])(fa: Iterant[F, A]): Iterant[F, B] =
      ff.flatMap(f => fa.map(a => f(a))(F))

    override def tailRecM[A, B](a: A)(f: (A) => Iterant[F, Either[A, B]]): Iterant[F, B] =
      Iterant.tailRecM(a)(f)(F)

    override def empty[A]: Iterant[F, A] =
      Iterant.empty

    override def combineK[A](x: Iterant[F, A], y: Iterant[F, A]): Iterant[F, A] =
      IterantConcat.concat(x, F.pure(y))(F)

    override def coflatMap[A, B](fa: Iterant[F, A])(f: (Iterant[F, A]) => B): Iterant[F, B] =
      Iterant.pure[F, B](f(fa))

    override def coflatten[A](fa: Iterant[F, A]): Iterant[F, Iterant[F, A]] =
      Iterant.pure(fa)

    override def raiseError[A](e: Throwable): Iterant[F, A] =
      Iterant.raiseError(e)

    override def attempt[A](fa: Iterant[F, A]): Iterant[F, Either[Throwable, A]] =
      fa.attempt

    override def handleErrorWith[A](fa: Iterant[F, A])(f: (Throwable) => Iterant[F, A]): Iterant[F, A] =
      fa.onErrorHandleWith(f)

    override def handleError[A](fa: Iterant[F, A])(f: (Throwable) => A): Iterant[F, A] =
      fa.onErrorHandle(f)

    override def recover[A](fa: Iterant[F, A])(pf: PartialFunction[Throwable, A]): Iterant[F, A] =
      fa.onErrorRecover(pf)

    override def recoverWith[A](fa: Iterant[F, A])(pf: PartialFunction[Throwable, Iterant[F, A]]): Iterant[F, A] =
      fa.onErrorRecoverWith(pf)

    override def suspend[A](thunk: => Iterant[F, A]): Iterant[F, A] =
      Iterant.suspend(thunk)

    override def delay[A](thunk: => A): Iterant[F, A] =
      Iterant.eval(thunk)

    override def bracket[A, B](acquire: Iterant[F, A])(use: A => Iterant[F, B])(release: A => Iterant[F, Unit]): Iterant[F, B] =
      acquire.bracket(use)(release)

    override def bracketCase[A, B](acquire: Iterant[F, A])(use: A => Iterant[F, B])(release: (A, ExitCase[Throwable]) => Iterant[F, Unit]): Iterant[F, B] =
      acquire.bracketCase(use)(release)
  }
}<|MERGE_RESOLUTION|>--- conflicted
+++ resolved
@@ -2192,7 +2192,6 @@
   def suspendS[F[_], A](rest: F[Iterant[F, A]]): Iterant[F, A] =
     Suspend[F, A](rest)
 
-<<<<<<< HEAD
   /** Builds a stream state equivalent with [[Iterant.Scope]].
     *
     * $ScopeDesc
@@ -2201,11 +2200,6 @@
     * @param use   $useParamDesc
     * @param close $closeParamDesc
     */
-=======
-  def concatS[F[_], A](lh: F[Iterant[F, A]], rh: F[Iterant[F, A]]): Iterant[F, A] =
-    Concat[F, A](lh, rh)
-
->>>>>>> 11c737dd
   def scopeS[F[_], A](open: F[Unit], use: F[Iterant[F, A]], close: ExitCase[Throwable] => F[Unit]): Iterant[F, A] =
     Scope(open, use, close)
 
