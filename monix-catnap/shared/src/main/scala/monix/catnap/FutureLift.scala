--- conflicted
+++ resolved
@@ -103,18 +103,13 @@
     * and if the given future is cancelable, then the resulting instance
     * is also cancelable.
     */
-  def scalaToAsync[F[_], MF[T] <: ScalaFuture[T], A](fa: F[MF[A]])(implicit F: Async[F]): F[A] = {
-<<<<<<< HEAD
-=======
-
->>>>>>> bc6b25c8
+  def scalaToAsync[F[_], MF[T] <: ScalaFuture[T], A](fa: F[MF[A]])(implicit F: Async[F]): F[A] =
     F.flatMap(fa) { future =>
       future.value match {
         case Some(value) => F.fromTry(value)
         case _ => startAsync(future)
       }
     }
-  }
 
   /**
     * Utility for converting [[scala.concurrent.Future Future]] values into
@@ -126,11 +121,7 @@
     * and if the given future is cancelable, then the resulting instance
     * is also cancelable.
     */
-  def scalaToConcurrent[F[_], MF[T] <: ScalaFuture[T], A](fa: F[MF[A]])(implicit F: Concurrent[F]): F[A] = {
-<<<<<<< HEAD
-=======
-
->>>>>>> bc6b25c8
+  def scalaToConcurrent[F[_], MF[T] <: ScalaFuture[T], A](fa: F[MF[A]])(implicit F: Concurrent[F]): F[A] =
     F.flatMap(fa) { future =>
       future.value match {
         case Some(value) => F.fromTry(value)
@@ -143,7 +134,6 @@
           }
       }
     }
-  }
 
   /**
     * A generic function that subsumes both [[scalaToAsync]] and
