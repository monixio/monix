--- conflicted
+++ resolved
@@ -207,21 +207,17 @@
         if (value > 10.minutes) 10.minutes else value
       }
 
-<<<<<<< HEAD
       intercept[ExecutionRejectedException] {
         taskInError.unsafeToFuture().value.get.get
         ()
       }
+      
       s.tick(resetTimeout - 1.second)
+
       intercept[ExecutionRejectedException] {
         taskInError.unsafeToFuture().value.get.get
         ()
       }
-=======
-      intercept[ExecutionRejectedException](taskInError.unsafeToFuture().value.get.get)
-      s.tick(resetTimeout - 1.second)
-      intercept[ExecutionRejectedException](taskInError.unsafeToFuture().value.get.get)
->>>>>>> 37ad3e08
 
       // After 1 minute we should attempt a reset
       s.tick(1.second)
@@ -245,7 +241,6 @@
       }
 
       // Rejecting all other tasks
-<<<<<<< HEAD
       intercept[ExecutionRejectedException] {
         taskInError.unsafeToFuture().value.get.get
         ()
@@ -254,10 +249,6 @@
         taskInError.unsafeToFuture().value.get.get
         ()
       }
-=======
-      intercept[ExecutionRejectedException](taskInError.unsafeToFuture().value.get.get)
-      intercept[ExecutionRejectedException](taskInError.unsafeToFuture().value.get.get)
->>>>>>> 37ad3e08
 
       // Should migrate back into Open
       s.tick(1.second)
@@ -270,14 +261,10 @@
           fail(s"Invalid state: $other")
       }
 
-<<<<<<< HEAD
       intercept[ExecutionRejectedException] { 
         taskInError.unsafeToFuture().value.get.get
         ()
       }
-=======
-      intercept[ExecutionRejectedException](taskInError.unsafeToFuture().value.get.get)
->>>>>>> 37ad3e08
 
       // Calculate next reset timeout
       resetTimeout = nextTimeout
@@ -296,14 +283,10 @@
         fail(s"Invalid state: $other")
     }
 
-<<<<<<< HEAD
     intercept[ExecutionRejectedException] {
       taskInError.unsafeToFuture().value.get.get
       ()
     }
-=======
-    intercept[ExecutionRejectedException](taskInError.unsafeToFuture().value.get.get)
->>>>>>> 37ad3e08
 
     s.tick(1.second)
     assertEquals(delayedResult.value, Some(Success(1)))
@@ -322,6 +305,7 @@
         maxFailures = -1,
         resetTimeout = 1.minute
       )
+      ()
     }
 
     intercept[IllegalArgumentException] {
@@ -330,6 +314,7 @@
         maxFailures = 2,
         resetTimeout = -1.minute
       )
+      ()
     }
 
     intercept[IllegalArgumentException] {
@@ -339,6 +324,7 @@
         resetTimeout = 1.minute,
         exponentialBackoffFactor = 0.5
       )
+      ()
     }
 
     intercept[IllegalArgumentException] {
@@ -349,6 +335,7 @@
         exponentialBackoffFactor = 2,
         maxResetTimeout = Duration.Zero
       )
+      ()
     }
     ()
   }
